--- conflicted
+++ resolved
@@ -5,11 +5,8 @@
 ### Breaking:
 
 ### Enhancements:
-<<<<<<< HEAD
 - feat(vcl): Allow showing of generated VCL for a service version [#1498](https://github.com/fastly/cli/pull/1498)
-=======
 - Add experimental "enable Pushpin" mode ([#1509](https://github.com/fastly/cli/pull/1509))
->>>>>>> f6bb91fc
 
 ### Bug fixes:
 
