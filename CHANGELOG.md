# CHANGELOG

## [Unreleased]

### Breaking:

### Enhancements:

### Bug fixes:

### Dependencies:
- build(deps): `golang.org/x/net` from 0.43.0 to 0.44.0 ([#1538](https://github.com/fastly/cli/pull/1538))

## [v12.0.0](https://github.com/fastly/cli/releases/tag/v12.0.0) (2025-09-10)

### Breaking:
- breaking(kvstoreentry): The 'describe' command now returns only key attributes (ie: generation, metadata) instead of a given key's value ([#1529](https://github.com/fastly/cli/pull/1529))

### Enhancements:
- feat(logging): Add support for 'CompressionCodec' and 'GzipLevel' attribute to the HTTPS endpoint.
- feat(kvstoreentry): Add support for the 'prefix' parameter for List operations ([#1526](https://github.com/fastly/cli/pull/1526))
<<<<<<< HEAD
- feat(logging): Add support for 'Period' attribute to the HTTPS endpoint.
=======
- feat(kvstoreentry): Add support for the add, append, prepend, metadata, if_generation_match, and background_fetch 'create' command operations ([#1529](https://github.com/fastly/cli/pull/1529))
- feat(kvstoreentry): Add support for the if_generation_match and metadata 'describe' command operations ([#1529](https://github.com/fastly/cli/pull/1529))
- feat(kvstoreentry): Add support for the if_generation_match and force 'delete' command operations ([#1529](https://github.com/fastly/cli/pull/1529))
- feat(kvstoreentry): Add the 'get' command operation which obtains the value of the item ([#1529](https://github.com/fastly/cli/pull/1529))
>>>>>>> 3725812c

### Bug fixes:
- fix(manifest): Ensure pushpin section is persisted during manifest file update ([#1535](https://github.com/fastly/cli/pull/1535))

### Dependencies:
- build(deps): `github.com/ulikunitz/xz` from 0.5.12 to 0.5.13 ([#1524](https://github.com/fastly/cli/pull/1524))
- build(deps): `github.com/stretchr/testify` from 1.10.0 to 1.11.0 ([#1527](https://github.com/fastly/cli/pull/1527))
- build(deps): `github.com/ulikunitz/xz` from 0.5.13 to 0.5.14 ([#1528](https://github.com/fastly/cli/pull/1528))
- build(deps): `github.com/stretchr/testify` from 1.11.0 to 1.11.1 ([#1530](https://github.com/fastly/cli/pull/1530))
- build(deps): `github.com/ulikunitz/xz` from 0.5.14 to 0.5.15 ([#1530](https://github.com/fastly/cli/pull/1530))
- build(deps): `actions/setup-node` from 4 to 5 ([#1534](https://github.com/fastly/cli/pull/1534))
- build(deps): `actions/setup-go` from 5 to 6 ([#1534](https://github.com/fastly/cli/pull/1534))
- build(deps): `golang.org/x/sys` from 0.35.0 to 0.36.0 ([#1533](https://github.com/fastly/cli/pull/1533))
- build(deps): `golang.org/x/term` from 0.34.0 to 0.35.0 ([#1533](https://github.com/fastly/cli/pull/1533))
- build(deps): `github.com/fastly/go-fastly/v11` from 11.3.0 to 11.3.1 ([#1533](https://github.com/fastly/cli/pull/1533))
- build(deps): `golang.org/x/crypto` from 0.41.0 to 0.42.0 ([#1533](https://github.com/fastly/cli/pull/1533))
- build(deps): `golang.org/x/mod` from 0.27.0 to 0.28.0 ([#1533](https://github.com/fastly/cli/pull/1533))
- build(deps): `golang.org/x/oauth2` from 0.30.0 to 0.31.0 ([#1533](https://github.com/fastly/cli/pull/1533))
- build(deps): `golang.org/x/sync` from 0.16.0 to 0.17.0 ([#1533](https://github.com/fastly/cli/pull/1533))
- build(deps): `golang.org/x/text` from 0.28.0 to 0.29.0 ([#1533](https://github.com/fastly/cli/pull/1533))

## [v11.5.0](https://github.com/fastly/cli/releases/tag/v11.5.0) (2025-08-20)

### Enhancements:
- feat(vcl): Allow showing of generated VCL for a service version [#1498](https://github.com/fastly/cli/pull/1498)
- feat(compute/serve): Add experimental "enable Pushpin" mode ([#1509](https://github.com/fastly/cli/pull/1509), [#1520](https://github.com/fastly/cli/pull/1520))
- feat(object-storage): improve access-keys list output ([#1513](https://github.com/fastly/cli/pull/1513))
- refactor(domainv1,tools): use updated go-fastly domainmanagement imports and types ([#1517](https://github.com/fastly/cli/pull/1517))
- feat(imageoptimizerdefaults): Support for retrieving and updating Image Optimizer defaults for a given VCL service ([#1518](https://github.com/fastly/cli/pull/1518))

### Dependencies:
- build(deps): `github.com/fastly/go-fastly/v11` from 10 to 111 ([#14XX](https://github.com/fastly/cli/pull/14XX))
- build(deps): `golang.org/x/sys` from 0.33.0 to 0.34.0 ([#1508](https://github.com/fastly/cli/pull/1508))
- build(deps): `golang.org/x/term` from 0.32.0 to 0.33.0 ([#1508](https://github.com/fastly/cli/pull/1508))
- build(deps): `golang.org/x/crypto` from 0.39.0 to 0.40.0 ([#1508](https://github.com/fastly/cli/pull/1508))
- build(deps): `golang.org/x/mod` from 0.25.0 to 0.26.0 ([#1508](https://github.com/fastly/cli/pull/1508))
- build(deps): `golang.org/x/net` from 0.41.0 to 0.42.0 ([#1508](https://github.com/fastly/cli/pull/1508))
- build(deps): `golang.org/x/sync` from 0.15.0 to 0.16.0 ([#1508](https://github.com/fastly/cli/pull/1508))
- build(deps): `golang.org/x/text` from 0.26.0 to 0.27.0 ([#1508](https://github.com/fastly/cli/pull/1508))
- build(deps): `github.com/coreos/go-oidc/v3` from 3.14.1 to 3.15.0 ([#1510](https://github.com/fastly/cli/pull/1510))
- build(deps): `golang.org/x/sys` from 0.34.0 to 0.35.0 ([#1516](https://github.com/fastly/cli/pull/1516))
- build(deps): `golang.org/x/term` from 0.33.0 to 0.34.0 ([#1516](https://github.com/fastly/cli/pull/1516))
- build(deps): `github.com/hashicorp/cap` from 0.9.0 to 0.10.0 ([#1516](https://github.com/fastly/cli/pull/1516))
- build(deps): `golang.org/x/crypto` from 0.40.0 to 0.41.0 ([#1516](https://github.com/fastly/cli/pull/1516))
- build(deps): `golang.org/x/mod` from 0.26.0 to 0.27.0 ([#1516](https://github.com/fastly/cli/pull/1516))
- build(deps): `golang.org/x/net` from 0.42.0 to 0.43.0 ([#1516](https://github.com/fastly/cli/pull/1516))
- build(deps): `golang.org/x/text` from 0.27.0 to 0.28.0 ([#1516](https://github.com/fastly/cli/pull/1516))
- build(deps): `actions/checkout` from 4 to 5 ([#1515](https://github.com/fastly/cli/pull/1515))
- build(deps): `actions/download-artifact` from 4 to 5 ([#1515](https://github.com/fastly/cli/pull/1515))

## [v11.4.0](https://github.com/fastly/cli/releases/tag/v11.4.0) (2025-07-09)

### Enhancements:

- feat(env): Add environment variable for extending the UserAgent string. ([#1502](https://github.com/fastly/cli/pull/1502))

### Bug fixes:
- fix(sso): Ensure that OPTIONS requests sent by browsers do not break SSO authentication. ([#1496](https://github.com/fastly/cli/pull/1496))

### Dependencies:
- build(deps): `github.com/fastly/go-fastly/v10` from 10.3.0 to 10.4.0 ([#1499](https://github.com/fastly/cli/pull/1499))
- build(deps): `stefanzweifel/git-auto-commit-action` from 5 to 6 ([#1497](https://github.com/fastly/cli/pull/1497))
- build(deps): `github.com/fastly/go-fastly/v10` from 10.4.0 to 10.5.0 ([#1501](https://github.com/fastly/cli/pull/1501))
- build(deps): `github.com/andybalholm/brotli` from 1.1.1 to 1.2.0 ([#1501](https://github.com/fastly/cli/pull/1501))
- build(deps): `github.com/Masterminds/semver/v3` from 3.3.1 to 3.4.0 ([#1503](https://github.com/fastly/cli/pull/1503))
- build(deps): `github.com/fastly/go-fastly/v10` from 10.5.0 to 10.5.1 ([#1504](https://github.com/fastly/cli/pull/1504))

## [v11.3.0](https://github.com/fastly/cli/releases/tag/v11.3.0) (2025-06-11)

### Enhancements:
- feat(config-store): Allow for dynamic limits on Config Store entry lengths ([#1485](https://github.com/fastly/cli/pull/1485))
- feat(backend): Add support for 'prefer IPv6' attribute. ([#1487](https://github.com/fastly/cli/pull/1487))
- feat(tools/domain): add `suggest` and `status` domain tools endpoints ([#1482](https://github.com/fastly/cli/pull/1482))
- feat(logging): Add support for 'processing region' attribute. ([#1491](https://github.com/fastly/cli/pull/1491))
- feat(domains): add `description` to `domainv1` endpoints ([#1483](https://github.com/fastly/cli/pull/1483))

### Bug fixes:
- fix(sso): Don't display the token after authentication. ([#1490](https://github.com/fastly/cli/pull/1490))
- fix(service-version): Stop hiding the 'stage' and 'unstage' commands. ([#1492](https://github.com/fastly/cli/pull/1492))

### Dependencies:
- build(deps): `github.com/fastly/go-fastly/v10` from 10.0.1 to 10.1.0 ([#1476](https://github.com/fastly/cli/pull/1476))
- build(deps): `github.com/fastly/go-fastly/v10` from 10.0.0 to 10.0.1 ([#1467](https://github.com/fastly/cli/pull/1467))
- build(deps): `golang.org/x/net` from 0.37.0 to 0.39.0 ([#1467](https://github.com/fastly/cli/pull/1467))
- build(go.mod): upgrade to go 1.24.0 in order to take advantage of the new tooling mechanism ([#1469](https://github.com/fastly/cli/pull/1469))
- build(deps): `golang.org/x/image` from 0.15.0 to 0.18.0 ([#1470](https://github.com/fastly/cli/pull/1470))
- build(deps): `github.com/magiconair/properties` from 1.8.7 to 1.8.10 ([#1474](https://github.com/fastly/cli/pull/1474))
- build(deps): `golang.org/x/sys` from 0.32.0 to 0.33.0 ([#1472](https://github.com/fastly/cli/pull/1472))
- build(deps): `cel.dev/expr` from 0.22.1 to 0.23.1 ([#1472](https://github.com/fastly/cli/pull/1472))
- build(deps): `cloud.google.com/go` from 0.120.0 to 0.121.0 ([#1472](https://github.com/fastly/cli/pull/1472))
- build(deps): `cloud.google.com/go/ai` from 0.8.0 to 0.11.0 ([#1472](https://github.com/fastly/cli/pull/1472))
- build(deps): `cloud.google.com/go/auth` from 0.15.0 to 0.16.0 ([#1472](https://github.com/fastly/cli/pull/1472))
- build(deps): `cloud.google.com/go/iam` from 1.4.2 to 1.5.0 ([#1472](https://github.com/fastly/cli/pull/1472))
- build(deps): `cloud.google.com/go/kms` from 1.21.1 to 1.21.2 ([#1472](https://github.com/fastly/cli/pull/1472))
- build(deps): `cloud.google.com/go/longrunning` from 0.6.6 to 0.6.7 ([#1472](https://github.com/fastly/cli/pull/1472))
- build(deps): `cloud.google.com/go/monitoring` from 1.24.1 to 1.24.2 ([#1472](https://github.com/fastly/cli/pull/1472))
- build(deps): `cloud.google.com/go/storage` from 1.51.0 to 1.52.0 ([#1472](https://github.com/fastly/cli/pull/1472))
- build(deps): `github.com/42wim/httpsig` from 1.2.2 to 1.2.3 ([#1472](https://github.com/fastly/cli/pull/1472))
- build(deps): `github.com/Azure/azure-sdk-for-go/sdk/azcore` from 1.17.1 to 1.18.0 ([#1472](https://github.com/fastly/cli/pull/1472))
- build(deps): `github.com/Azure/azure-sdk-for-go/sdk/azidentity` from 1.8.2 to 1.9.0 ([#1472](https://github.com/fastly/cli/pull/1472))
- build(deps): `github.com/fastly/go-fastly/v10` from 10.1.0 to 10.2.0 ([#1481](https://github.com/fastly/cli/pull/1481))
- build(deps): `github.com/fastly/go-fastly/v10` from 10.2.0 to 10.3.0 ([#1488](https://github.com/fastly/cli/pull/1488))
- build(deps): `golang.org/x/mod` from 0.24.0 to 0.25.0 ([#1488](https://github.com/fastly/cli/pull/1488))
- build(deps): `golang.org/x/sync` from 0.14.0 to 0.15.0 ([#1488](https://github.com/fastly/cli/pull/1488))
- build(deps): `golang.org/x/text` from 0.25.0 to 0.26.0 ([#1488](https://github.com/fastly/cli/pull/1488))
- build(deps): `golang.org/x/crypto` from 0.38.0 to 0.39.0 ([#1489](https://github.com/fastly/cli/pull/1489))
- build(deps): `golang.org/x/net` from 0.40.0 to 0.41.0 ([#1489](https://github.com/fastly/cli/pull/1489))

## [v11.2.0](https://github.com/fastly/cli/releases/tag/v11.2.0) (2025-04-10)

### Enhancements:

- feat(config): Support file/format for kv_store and secret_store in fastly.toml
- feat(config): Support metadata for kv_store in fastly.toml
- feat(logging): add support for passing a filepath as an argument for format in logging commands

### Bug fixes:

- fix(language/rust): Check for wasm32-wasi output from build process and inform user how to reconfigure their project. [#1458](https://github.com/fastly/cli/pull/1458)

### Dependencies:
- dep(go.mod): upgrade go-fastly from v9 to v10 [#1448](https://github.com/fastly/cli/pull/1448)
- build(deps): `golang.org/x/oauth2` from 0.28.0 to 0.29.0 ([#1451](https://github.com/fastly/cli/pull/1451))
- build(deps): `golang.org/x/sys` from 0.31.0 to 0.32.0 ([#1454](https://github.com/fastly/cli/pull/1454))
- build(deps): `github.com/fsnotify/fsnotify` from 1.8.0 to 1.9.0 ([#1450](https://github.com/fastly/cli/pull/1450))
- build(deps): `golang.org/x/term` from 0.30.0 to 0.31.0 ([#1455](https://github.com/fastly/cli/pull/1455))
- build(deps): `golang.org/x/crypto` from 0.36.0 to 0.37.0 ([#1453](https://github.com/fastly/cli/pull/1453))
- build(deps): `github.com/coreos/go-oidc/v3` from 3.13.0 to 3.14.1 ([#1456](https://github.com/fastly/cli/pull/1456))
- build(deps): `actions/create-github-app-token` from 1 to 2 ([#1449](https://github.com/fastly/cli/pull/1449))

## [v11.1.0](https://github.com/fastly/cli/releases/tag/v11.1.0) (2025-03-27)

### Bug fixes:

- fix(logging): revert removal of placement param [#1444](https://github.com/fastly/cli/pull/1444)

## [v11.0.0](https://github.com/fastly/cli/releases/tag/v11.0.0) (2025-03-25)

### Breaking:

- breaking(logging): The 'placement' parameter to the logging commands
  has been removed; it was only used in combination with the Fastly
  WAF, which is no longer supported.
  [#1419](https://github.com/fastly/cli/pull/1419)
- breaking(language.rust): Switch Rust builds to wasm32-wasip1 instead of wasm32-wasi [#1382](https://github.com/fastly/cli/pull/1382)
- breaking(language.assemblyscript): Remove support for AssemblyScript [#1001](https://github.com/fastly/cli/pull/1001)
- breaking(compute/pack): use package name from manifest [#1025](https://github.com/fastly/cli/pull/1025)

### Enhancements:
- fix(compute/init): Updates for renamed TypeScript default starter kit [#1405](https://github.com/fastly/cli/pull/1405)
- feat(objectstorage/accesskeys): add support for access keys [#1428](https://github.com/fastly/cli/pull/1428)

### Dependencies
- build(deps): upgrade Go from 1.22 to 1.23 ([#624](https://github.com/fastly/cli/pull/1414))
- build(deps): `github.com/rogpeppe/go-internal` from 1.13.1 to 1.14.1 ([#1416](https://github.com/fastly/cli/pull/1416))
- build(deps): `golang.org/x/crypto` from 0.33.0 to 0.35.0 ([#1417](https://github.com/fastly/cli/pull/1417))
- build(deps): `github.com/go-jose/go-jose/v4` from 4.0.4 to 4.0.5 ([#1412](https://github.com/fastly/cli/pull/1412))
- build(deps): `github.com/klauspost/compress` from 1.17.11 to 1.18.0 ([#1411](https://github.com/fastly/cli/pull/1411))
- build(deps): `github.com/google/go-cmp` from 0.6.0 to 0.7.0 ([#1409](https://github.com/fastly/cli/pull/1409))
- build(deps): `golang.org/x/oauth2` from 0.26.0 to 0.27.0 ([#1421](https://github.com/fastly/cli/pull/1421))
- build(deps): `github.com/hashicorp/cap` from 0.8.0 to 0.9.0 ([#1422](https://github.com/fastly/cli/pull/1422))
- build(deps): `github.com/fastly/go-fastly/v9` from 9.13.1 to 9.14.0 ([#1433](https://github.com/fastly/cli/pull/1433))
- build(deps): `golang.org/x/crypto` from 0.35.0 to 0.36.0 ([#1430](https://github.com/fastly/cli/pull/1430))
- build(deps): `golang.org/x/oauth2` from 0.27.0 to 0.28.0 ([#1432](https://github.com/fastly/cli/pull/1432))
- build(deps): `golang.org/x/net` from 0.35.0 to 0.37.0 ([#1439](https://github.com/fastly/cli/pull/1439))
- build(deps): `github.com/golang/snappy` from 0.0.4 to 1.0.0 ([#1438](https://github.com/fastly/cli/pull/1438))
- build(deps): `golang.org/x/mod` from 0.23.0 to 0.24.0 ([#1437](https://github.com/fastly/cli/pull/1437))
- build(deps): `github.com/coreos/go-oidc/v3` from 3.12.0 to 3.13.0 ([#1442](https://github.com/fastly/cli/pull/1442))

## [v10.19.0](https://github.com/fastly/cli/releases/tag/v10.19.0) (2025-02-18)

**Enhancements:**

- feat(computeacl): add support for compute platform ACLs [#1388](https://github.com/fastly/cli/pull/1388)

**Dependencies:**

- build(deps): bump golang.org/x/net from 0.34.0 to 0.35.0 [#1394](https://github.com/fastly/cli/pull/1394)
- build(deps): bump golang.org/x/crypto from 0.32.0 to 0.33.0 [#1391](https://github.com/fastly/cli/pull/1391)
- build(deps): bump golang.org/x/term from 0.28.0 to 0.29.0[#1393](https://github.com/fastly/cli/pull/1393)
- build(deps): bump golang.org/x/oauth2 from 0.25.0 to 0.26.0 [#1390](https://github.com/fastly/cli/pull/1390)
- build(deps): bump github.com/fastly/go-fastly/v9 from 9.13.0 to 9.13.1 [#1388](https://github.com/fastly/cli/pull/1388)

## [v10.18.0](https://github.com/fastly/cli/releases/tag/v10.18.0) (2025-01-29)

**Enhancements:**

- feat(domains): add support for v1 functionality [#1374](https://github.com/fastly/cli/pull/1374)
- feat(dashboard): add support for Observability custom dashboards [#1357](https://github.com/fastly/cli/pull/1357)

**Bug fixes:**

- fix(npm): fix build checks for JavaScript code [#1354](https://github.com/fastly/cli/pull/1354)
- fix(build): pin Rust to 1.83.0 [#1368](https://github.com/fastly/cli/pull/1368)
- fix(build): correct generation of static configuration file [#1378](https://github.com/fastly/cli/pull/1378)
- fix(kvstoreentry/create): rework --dir flag [#1371](https://github.com/fastly/cli/pull/1371)

**Dependencies:**

- build(deps): bump golang.org/x/crypto from 0.31.0 to 0.32.0 [#1366](https://github.com/fastly/cli/pull/1366)
- build(deps): bump golang.org/x/text from 0.20.0 to 0.21.0 [#1360](https://github.com/fastly/cli/pull/1360)
- build(deps): bump github.com/otiai10/copy from 1.14.0 to 1.14.1 [#1364](https://github.com/fastly/cli/pull/1364)
- build(deps): bump github.com/hashicorp/cap from 0.7.0 to 0.8.0 [#1365](https://github.com/fastly/cli/pull/1365)
- build(deps): bump golang.org/x/net from 0.27.0 to 0.33.0 [#1370](https://github.com/fastly/cli/pull/1370)
- build(deps): bump github.com/rogpeppe/go-internal from 1.11.0 to 1.13.1 [#1379](https://github.com/fastly/cli/pull/1379)
- build(deps): bump github.com/dustinkirkland/golang-petname from 20240428194347 to eebcea082ee0 [#1377](https://github.com/fastly/cli/pull/1377)

## [v10.17.1](https://github.com/fastly/cli/releases/tag/v10.17.1) (2024-12-04)

**Bug fixes:**

- fix(sso): Ensure that only one authentication cycle is started. [#1355](https://github.com/fastly/cli/pull/1355)

**Dependencies:**

- build(deps): bump github.com/Masterminds/semver/v3 from 3.3.0 to 3.3.1 [#1352](https://github.com/fastly/cli/pull/1352)

## [v10.17.0](https://github.com/fastly/cli/releases/tag/v10.17.0) (2024-11-20)

**Enhancements:**

- feat(compute/build): Support 'upper bound' constraints on Rust versions. [#1350](https://github.com/fastly/cli/pull/1350)

**Bug fixes:**

- fix(compute/init): Init no longer fails if directory of same name as starter kit exists in current directory [#1349](https://github.com/fastly/cli/pull/1349)

## [v10.16.0](https://github.com/fastly/cli/releases/tag/v10.16.0) (2024-11-12)

**Enhancements:**

- Publish to GitHub packages in addition to npmjs [#1330](https://github.com/fastly/cli/pull/1330)
- feat(logging): Add support for Grafana Cloud Logs. [#1333](https://github.com/fastly/cli/pull/1333)
- feat(profile/token): Allow user to specify how long token must be valid. [#1340](https://github.com/fastly/cli/pull/1340)
- feat(products): Add support for Log Explorer & Insights. [#1341](https://github.com/fastly/cli/pull/1341)

**Bug fixes:**

- breaking(products): Remove support for NGWAF product. [#1338](https://github.com/fastly/cli/pull/1338)
- fix(profile/token): 'profile token' command must check the validity of the stored token. [#1339](https://github.com/fastly/cli/pull/1339)
- fix(lint): Update staticcheck and fix identified problems. [#1346](https://github.com/fastly/cli/pull/1346)

**Dependencies:**

- build(deps): bump golang.org/x/term from 0.24.0 to 0.25.0 [#1324](https://github.com/fastly/cli/pull/1324)
- build(deps): bump golang.org/x/crypto from 0.27.0 to 0.28.0 [#1325](https://github.com/fastly/cli/pull/1325)
- build(deps): bump github.com/fatih/color from 1.17.0 to 1.18.0 [#1331](https://github.com/fastly/cli/pull/1331)
- build(deps): bump github.com/fsnotify/fsnotify from 1.7.0 to 1.8.0 [#1334](https://github.com/fastly/cli/pull/1334)
- build(deps): Update to go-fastly v9.12.0. [#1337](https://github.com/fastly/cli/pull/1337)
- build(deps): bump golang.org/x/term from 0.25.0 to 0.26.0 [#1342](https://github.com/fastly/cli/pull/1342)
- build(deps): bump golang.org/x/crypto from 0.28.0 to 0.29.0 [#1343](https://github.com/fastly/cli/pull/1343)
- build(deps): bump golang.org/x/text from 0.19.0 to 0.20.0 [#1344](https://github.com/fastly/cli/pull/1344)
- build(deps): bump golang.org/x/mod from 0.21.0 to 0.22.0 [#1345](https://github.com/fastly/cli/pull/1345)

## [v10.15.0](https://github.com/fastly/cli/releases/tag/v10.15.0) (2024-10-03)

**Enhancements:**

- feat(products): Add support for NGWAF product [#1322](https://github.com/fastly/cli/pull/1322)

**Dependencies:**

- build(deps): Upgrade to go-fastly 9.11.0. [#1322](https://github.com/fastly/cli/pull/1322)

## [v10.14.1](https://github.com/fastly/cli/releases/tag/v10.14.1) (2024-09-16)

**Bug fixes:**

- fix(tls/subscription): Recognise Certainly CA as an option when creating TLS subscriptions. [#1315](https://github.com/fastly/cli/pull/1315)

## [v10.14.0](https://github.com/fastly/cli/releases/tag/v10.14.0) (2024-09-10)

**Enhancements:**

- feat(npm): Add TypeScript types to @fastly/cli [#1296](https://github.com/fastly/cli/pull/1296)
- feat(products): Add support for Fastly Bot Management product. [#1300](https://github.com/fastly/cli/pull/1300)

**Bug fixes:**

- fix(compute/publish): Don't change directory twice during execution. [#1295](https://github.com/fastly/cli/pull/1295)
- feat(npm): Properly handle error from npm-invoked cli [#1302](https://github.com/fastly/cli/pull/1302)

**Dependencies:**

- build(deps): bump github.com/Masterminds/semver/v3 from 3.2.1 to 3.3.0 [#1306](https://github.com/fastly/cli/pull/1306)
- build(deps): bump golang.org/x/text from 0.17.0 to 0.18.0 [#1309](https://github.com/fastly/cli/pull/1309)
- build(deps): bump golang.org/x/term from 0.23.0 to 0.24.0 [#1310](https://github.com/fastly/cli/pull/1310)
- build(deps): bump golang.org/x/crypto from 0.26.0 to 0.27.0 [#1311](https://github.com/fastly/cli/pull/1311)
- build(deps): bump golang.org/x/mod from 0.20.0 to 0.21.0 [#1312](https://github.com/fastly/cli/pull/1312)

## [v10.13.3](https://github.com/fastly/cli/releases/tag/v10.13.3) (2024-08-15)

This release does not contain any code changes, but was made in order
to trigger the new 'NPM release' workflow after resolving some flaws
in that workflow.

## [v10.13.2](https://github.com/fastly/cli/releases/tag/v10.13.2) (2024-08-15)

This release does not contain any code changes, but was made in order
to trigger the new 'NPM release' workflow after resolving an
authentication flaw in that workflow.

## [v10.13.1](https://github.com/fastly/cli/releases/tag/v10.13.1) (2024-08-14)

This release does not contain any code changes, but was made in order
to trigger the new 'NPM release' workflow.

## [v10.13.0](https://github.com/fastly/cli/releases/tag/v10.13.0) (2024-08-14)

**Enhancements:**

- feat(tls): add optional `--key-path` parameter to `tls-custom private-key create` command [#1215](https://github.com/fastly/cli/pull/1215)
- feat: add debug-mode around all network requests [#1239](https://github.com/fastly/cli/pull/1239)
- logtail: add --timestamps flag [#1254](https://github.com/fastly/cli/pull/1254)
- Distribute binaries via npm module [#1269](https://github.com/fastly/cli/pull/1269)
- Enable quiet mode when `--json` flag is supplied [#1271](https://github.com/fastly/cli/pull/1271)
- Support configuring connection keepalive parameters [#1275](https://github.com/fastly/cli/pull/1275)

**Bug fixes:**

- fix(update): Ensure that the CLI binary will be executable after an update [#1244](https://github.com/fastly/cli/pull/1244)
- fix(service-version): Allow 'locked' services to be activated. [#1245](https://github.com/fastly/cli/pull/1245)
- fix(compute/serve): don't fail the serve workflow if github errors [#1246](https://github.com/fastly/cli/pull/1246)
- fix(all commands): --service-name flag should have priority. [#1264](https://github.com/fastly/cli/pull/1264)
- fix(products): Display product names in API style [#1270](https://github.com/fastly/cli/pull/1270)

**Dependencies:**

- build(deps): bump goreleaser/goreleaser-action from 5 to 6 [#1220](https://github.com/fastly/cli/pull/1220)
- build(deps): bump golang.org/x/text from 0.15.0 to 0.16.0 [#1222](https://github.com/fastly/cli/pull/1222)
- build(deps): bump golang.org/x/mod from 0.17.0 to 0.18.0 [#1223](https://github.com/fastly/cli/pull/1223)
- build(deps): bump golang.org/x/term from 0.20.0 to 0.21.0 [#1224](https://github.com/fastly/cli/pull/1224)
- build(deps): bump golang.org/x/crypto from 0.23.0 to 0.24.0 [#1225](https://github.com/fastly/cli/pull/1225)
- build(deps): bump github.com/fastly/go-fastly/v9 from 9.5.0 to 9.7.0 [#1235](https://github.com/fastly/cli/pull/1235)
- build(deps): bump golang.org/x/term from 0.21.0 to 0.22.0 [#1240](https://github.com/fastly/cli/pull/1240)
- build(deps): bump golang.org/x/crypto from 0.24.0 to 0.25.0 [#1241](https://github.com/fastly/cli/pull/1241)
- build(deps): bump golang.org/x/mod from 0.18.0 to 0.19.0 [#1242](https://github.com/fastly/cli/pull/1242)
- build(deps): 'tomlq' package now installs a 'tq' binary [#1243](https://github.com/fastly/cli/pull/1243)
- build(deps): bump github.com/hashicorp/cap from 0.6.0 to 0.7.0 [#1272](https://github.com/fastly/cli/pull/1272)
- build(deps): bump golang.org/x/mod from 0.19.0 to 0.20.0 [#1273](https://github.com/fastly/cli/pull/1273)
- build(deps): bump golang.org/x/text from 0.16.0 to 0.17.0 [#1281](https://github.com/fastly/cli/pull/1281)
- build(deps): bump golang.org/x/crypto from 0.25.0 to 0.26.0 [#1282](https://github.com/fastly/cli/pull/1282)
- build(deps): bump golang.org/x/term from 0.22.0 to 0.23.0 [#1283](https://github.com/fastly/cli/pull/1283)

## [v10.12.3](https://github.com/fastly/cli/releases/tag/v10.12.3) (2024-06-14)

**Bug fixes:**

- fix(sso): correct the behaviour for direct sso invocation [#1230](https://github.com/fastly/cli/pull/1230)
- fix(compute/deploy): dereference service number pointer [#1231](https://github.com/fastly/cli/pull/1231)
- fix(sso): update output to reflect default profile behaviour [#1232](https://github.com/fastly/cli/pull/1232)

## [v10.12.2](https://github.com/fastly/cli/releases/tag/v10.12.2) (2024-06-13)

**Bug fixes:**

- fix(sso): re-auth on profile switch + support MAUA [#1226](https://github.com/fastly/cli/pull/1226)

## [v10.12.1](https://github.com/fastly/cli/releases/tag/v10.12.1) (2024-06-10)

**Enhancements:**

- expose SSO commands and flags [#1218](https://github.com/fastly/cli/pull/1218)

## [v10.12.0](https://github.com/fastly/cli/releases/tag/v10.12.0) (2024-06-10)

**Enhancements:**

- feat(sso): support active session account switching [#1207](https://github.com/fastly/cli/pull/1207)

## [v10.11.0](https://github.com/fastly/cli/releases/tag/v10.11.0) (2024-06-06)

**Enhancements:**

- feat(app): improve error messaging when Fastly servers are unresponsive [#1212](https://github.com/fastly/cli/pull/1212)
- feat(compute): clone starter kit source with init --from=serviceID [#1213](https://github.com/fastly/cli/pull/1213)
- Adds --cert-path argument to `tls-custom certificate update` command to pass in a path to a certificate file [#1214](https://github.com/fastly/cli/pull/1214)

## [v10.10.0](https://github.com/fastly/cli/releases/tag/v10.10.0) (2024-05-20)

**Enhancements:**

- Adds --cert-path argument to `tls-custom certificate create` command to pass in a path to a certificate file [#1189](https://github.com/fastly/cli/pull/1189)
- feat(observability/alerts): Alerts support [#1192](https://github.com/fastly/cli/pull/1192)
- feat(compute/rust) Handle Cargo config filename for Rust >=1.78.0 [#1199](https://github.com/fastly/cli/pull/1199)
- add project-id to gcs logging setting [#1202](https://github.com/fastly/cli/pull/1202)

**Dependencies:**

- build(deps): bump github.com/fastly/go-fastly/v9 from 9.3.1 to 9.3.2 [#1204](https://github.com/fastly/cli/pull/1204)
- build(deps): bump github.com/fatih/color from 1.16.0 to 1.17.0 [#1205](https://github.com/fastly/cli/pull/1205)

## [v10.9.0](https://github.com/fastly/cli/releases/tag/v10.9.0) (2024-05-08)

**Enhancements:**

- chore: grammar and capitalization fixes for KV Store commands [#1178](https://github.com/fastly/cli/pull/1178)
- feat(kvstores): add support for specifying location when creating KV stores [#1182](https://github.com/fastly/cli/pull/1182)
- feat(compute/build): support wasm-tools installed into `$PATH` [#1183](https://github.com/fastly/cli/pull/1183)
- feat(compute/serve): support arbitrary arguments to Viceroy [#1186](https://github.com/fastly/cli/pull/1186)
- ci: update tinygo version used in tests [#1188](https://github.com/fastly/cli/pull/1188)
- feat(compute/init): allow `--from` to take a Service ID [#1187](https://github.com/fastly/cli/pull/1187)

**Bug fixes:**

- fix(kvstore): delete all keys [#1181](https://github.com/fastly/cli/pull/1181)
- fix(compute/rust) handling of 'cargo version' output [#1197](https://github.com/fastly/cli/pull/1197)
- fix(compute/serve): skip build if `--file` set [#1200](https://github.com/fastly/cli/pull/1200)

**Dependencies:**

- build(deps): bump github.com/fastly/go-fastly/v9 from 9.2.1 to 9.2.2 [#1180](https://github.com/fastly/cli/pull/1180)
- build(deps): bump golang.org/x/crypto from 0.22.0 to 0.23.0 [#1194](https://github.com/fastly/cli/pull/1194)

## [v10.8.10](https://github.com/fastly/cli/releases/tag/v10.8.10) (2024-04-10)

**Dependencies:**

- build(deps): bump golang.org/x/crypto from 0.21.0 to 0.22.0 [#1173](https://github.com/fastly/cli/pull/1173)
- build(deps): bump golang.org/x/mod from 0.16.0 to 0.17.0 [#1175](https://github.com/fastly/cli/pull/1175)

## [v10.8.9](https://github.com/fastly/cli/releases/tag/v10.8.9) (2024-03-27)

**Bug fixes:**

- fix(stats/historical): avoid runtime SIGSEGV [#1169](https://github.com/fastly/cli/pull/1169)

## [v10.8.8](https://github.com/fastly/cli/releases/tag/v10.8.8) (2024-03-15)

**Enhancements:**

- feat(logging/scalyr): add project-id [#1166](https://github.com/fastly/cli/pull/1166)
- Update all URLs for developer.fastly.com to their new forms [#1164](https://github.com/fastly/cli/pull/1164)

**Dependencies:**

- build(deps): bump google.golang.org/protobuf from 1.28.1 to 1.33.0 [#1158](https://github.com/fastly/cli/pull/1158)

## [v10.8.7](https://github.com/fastly/cli/releases/tag/v10.8.7) (2024-03-14)

**Bug fixes:**

- fix(text): deref pointers [#1161](https://github.com/fastly/cli/pull/1161)
- fix(compute/serve): let wasm-tools fail more gracefully [#1160](https://github.com/fastly/cli/pull/1160)
- fix(compute/serve): support Windows [#1159](https://github.com/fastly/cli/pull/1159)

**Enhancements:**

- refactor: avoid duplicate path strings [#1162](https://github.com/fastly/cli/pull/1162)

## [v10.8.6](https://github.com/fastly/cli/releases/tag/v10.8.6) (2024-03-12)

**Dependencies:**

- build(deps): bump golang.org/x/crypto from 0.20.0 to 0.21.0 [#1153](https://github.com/fastly/cli/pull/1153)
- build: bump go-fastly to v9.0.1 [#1155](https://github.com/fastly/cli/pull/1155)
- build(deps): bump actions/setup-go from 4 to 5 [#1106](https://github.com/fastly/cli/pull/1106)
- build(deps): bump github.com/go-jose/go-jose/v3 from 3.0.1 to 3.0.3 [#1149](https://github.com/fastly/cli/pull/1149)
- build(deps): bump actions/download-artifact and actions/upload-artifact from 3 to 4 [#1156](https://github.com/fastly/cli/pull/1156)

## [v10.8.5](https://github.com/fastly/cli/releases/tag/v10.8.5) (2024-03-11)

**Bug fixes:**

- fix(compute/serve): avoid wasm validation when --file is set [#1150](https://github.com/fastly/cli/pull/1150)

**Enhancements:**

- refactor(app): update list of commands that require a token [#1145](https://github.com/fastly/cli/pull/1145)

**Dependencies:**

- build(deps): bump golang.org/x/crypto from 0.19.0 to 0.20.0 [#1146](https://github.com/fastly/cli/pull/1146)
- build(deps): bump golang.org/x/mod from 0.15.0 to 0.16.0 [#1147](https://github.com/fastly/cli/pull/1147)

## [v10.8.4](https://github.com/fastly/cli/releases/tag/v10.8.4) (2024-03-01)

**Bug fixes:**

- fix(compute/build): avoid persisting old metadata [#1142](https://github.com/fastly/cli/pull/1142)

## [v10.8.3](https://github.com/fastly/cli/releases/tag/v10.8.3) (2024-02-21)

**Bug fixes:**

- fix(github): update wasm-tools path [#1136](https://github.com/fastly/cli/pull/1136)
- fix(compute/serve): avoid `text.Output` when dealing with large `bytes.Buffer` [#1138](https://github.com/fastly/cli/pull/1138)

**Enhancements:**

- resolve GitHub linter issues [#1137](https://github.com/fastly/cli/pull/1137)

**Dependencies:**

- build(deps): bump golang.org/x/mod from 0.14.0 to 0.15.0 [#1135](https://github.com/fastly/cli/pull/1135)

## [v10.8.2](https://github.com/fastly/cli/releases/tag/v10.8.2) (2024-02-15)

**Bug fixes:**

- fix: directory switching logic [#1132](https://github.com/fastly/cli/pull/1132)

## [v10.8.1](https://github.com/fastly/cli/releases/tag/v10.8.1) (2024-02-14)

**Bug fixes:**

- fix(compute/build): normalise and bucket heap allocations [#1130](https://github.com/fastly/cli/pull/1130)

**Enhancements:**

- refactor(all): support go-fastly v9 [#1124](https://github.com/fastly/cli/pull/1124)

**Dependencies:**

- build(deps): bump actions/cache from 3 to 4 [#1122](https://github.com/fastly/cli/pull/1122)
- build(deps): bump github.com/hashicorp/cap from 0.3.4 to 0.5.0 [#1128](https://github.com/fastly/cli/pull/1128)
- build(deps): bump golang.org/x/crypto from 0.18.0 to 0.19.0 [#1127](https://github.com/fastly/cli/pull/1127)

## [v10.8.0](https://github.com/fastly/cli/releases/tag/v10.8.0) (2024-01-17)

**Bug fixes:**

- doc(tls/custom): correct flag descriptions [#1116](https://github.com/fastly/cli/pull/1116)
- fix(profile/create): support sso [#1117](https://github.com/fastly/cli/pull/1117)
- fix: update list of commands that require auth server [#1120](https://github.com/fastly/cli/pull/1120)

**Enhancements:**

- feat: install CLI version command [#1104](https://github.com/fastly/cli/pull/1104)
- refactor(cmd): rename package to argparser [#1105](https://github.com/fastly/cli/pull/1105)
- refactor: rename test function names [#1107](https://github.com/fastly/cli/pull/1107)

**Dependencies:**

- build(deps): bump golang.org/x/crypto from 0.15.0 to 0.18.0 [#1119](https://github.com/fastly/cli/pull/1119)

## [v10.7.0](https://github.com/fastly/cli/releases/tag/v10.7.0) (2023-11-30)

The Fastly CLI internal configuration file has `config_version` bumped to version `6`. We've added a new `[wasm-metadata.script_info]` field so that users can omit script info (which comes from the fastly.toml) from the metadata annotated onto their compiled Wasm binaries.

When upgrading to this version of the CLI, and running a command for the first time, the config file should automatically update, but this can also be manually triggered by executing:

```shell
fastly config --reset
```

**Bug fixes:**

- fix: move auth setup so it doesn't run for non-token based commands [#1099](https://github.com/fastly/cli/pull/1099)

**Enhancements:**

- remove(profile/update): APIClientFactory [#1094](https://github.com/fastly/cli/pull/1094)
- feat: switch on metadata collection [#1097](https://github.com/fastly/cli/pull/1097)

## [v10.6.4](https://github.com/fastly/cli/releases/tag/v10.6.4) (2023-11-15)

**Bug fixes:**

- fix(errors): ensure help output is displayed [#1092](https://github.com/fastly/cli/pull/1092)

## [v10.6.3](https://github.com/fastly/cli/releases/tag/v10.6.3) (2023-11-15)

The Fastly CLI internal configuration file has `config_version` bumped to version `5`. We've added a new account endpoint field (used as an override for Single-Sign On testing).

When upgrading to this version of the CLI, and running a command for the first time, the config file should automatically update, but this can also be manually triggered by executing:

```shell
fastly config --reset
```

**Bug fixes:**

- fix(text): prompt colour [#1089](https://github.com/fastly/cli/pull/1089)
- fix(app): allow config override for account endpoint [#1090](https://github.com/fastly/cli/pull/1090)

**Enhancements:**

- feat: support SSO (Single Sign-On) [#1010](https://github.com/fastly/cli/pull/1010)

**Dependencies:**

- build(deps): bump golang.org/x/(crypto|term) [#1088](https://github.com/fastly/cli/pull/1088)

## [v10.6.2](https://github.com/fastly/cli/releases/tag/v10.6.2) (2023-11-09)

**Bug fixes:**

- fix(github): corrections for Windows users downloading wasm-tools [#1083](https://github.com/fastly/cli/pull/1083)
- fix(compute/build): don't block user if wasm-tool fails [#1084](https://github.com/fastly/cli/pull/1084)

**Enhancements:**

- refactor: apply linting fixes [#1080](https://github.com/fastly/cli/pull/1080)
- refactor(compute/serve): replace log.Fatal usage with channel [#1081](https://github.com/fastly/cli/pull/1081)
- refactor(logtail): replace log.Fatal usage with channel [#1081](https://github.com/fastly/cli/pull/1082)

**Dependencies:**

- build(deps): bump golang.org/x/mod from 0.13.0 to 0.14.0 [#1079](https://github.com/fastly/cli/pull/1079)
- build(deps): bump golang.org/x/text from 0.13.0 to 0.14.0 [#1078](https://github.com/fastly/cli/pull/1078)
- build(deps): bump github.com/fatih/color from 1.15.0 to 1.16.0 [#1077](https://github.com/fastly/cli/pull/1077)

## [v10.6.1](https://github.com/fastly/cli/releases/tag/v10.6.1) (2023-11-03)

**Bug fixes:**

- fix(manifest): only reset EnvVars if EnvFile set [#1073](https://github.com/fastly/cli/pull/1073)
- fix(github): check architecture when fetching wasm-tools [#1074](https://github.com/fastly/cli/pull/1074)

## [v10.6.0](https://github.com/fastly/cli/releases/tag/v10.6.0) (2023-11-03)

**Bug fixes:**

- fix(backend): support disabling `ssl-check-cert` [#1055](https://github.com/fastly/cli/pull/1055)

**Enhancements:**

- feat(compute): add metadata subcommand [#1013](https://github.com/fastly/cli/pull/1013)
- feat(telemetry): add wasm-tools wasm binary annotations [#1016](https://github.com/fastly/cli/pull/1016)
- feat: add `--consistency` flag to `kv-store-entry list` command [#1058](https://github.com/fastly/cli/pull/1058)
- feat: add `--debug-mode` [#1056](https://github.com/fastly/cli/pull/1056)
- ci: replace setup-tinygo fork with original [#1057](https://github.com/fastly/cli/pull/1057)

**Dependencies:**

- build(deps): bump github.com/docker/docker [#1060](https://github.com/fastly/cli/pull/1060)
- build(deps): bump google.golang.org/grpc from 1.56.2 to 1.56.3 [#1061](https://github.com/fastly/cli/pull/1061)
- build(deps): bump all go.mod dependencies [#1062](https://github.com/fastly/cli/pull/1062)

## [v10.5.1](https://github.com/fastly/cli/releases/tag/v10.5.1) (2023-10-25)

**Bug fixes:**

- fix(compute/deploy): ignore package comparison error [#1053](https://github.com/fastly/cli/pull/1053)
- remove: trufflehog [#1064](https://github.com/fastly/cli/pull/1064)
- fix(cmd/flags): handle zero length check separately [#1065](https://github.com/fastly/cli/pull/1065)
- fix(compute/deploy): only cleanup service if there is an ID [#1066](https://github.com/fastly/cli/pull/1066)

**Enhancements:**

- refactor(compute/deploy): add setup message for existing service users [#1052](https://github.com/fastly/cli/pull/1052)
- feat(manifest): support env_file [#1067](https://github.com/fastly/cli/pull/1067)
- fix(compute/build): improve redaction logic [#1068](https://github.com/fastly/cli/pull/1068)
- feat(compute/secrets): redact common org secrets [#1069](https://github.com/fastly/cli/pull/1069)

**Dependencies:**

- build(deps): bump github.com/fsnotify/fsnotify from 1.6.0 to 1.7.0 [#1050](https://github.com/fastly/cli/pull/1050)
- build(deps): bump actions/setup-node from 3 to 4 [#1051](https://github.com/fastly/cli/pull/1051)

## [v10.5.0](https://github.com/fastly/cli/releases/tag/v10.5.0) (2023-10-18)

The Fastly CLI internal configuration file has been updated to version `4`, with the only change being the addition of the Fastly [TinyGo Compute Starter Kit](https://github.com/fastly/compute-starter-kit-go-tinygo).

When upgrading to this version of the CLI, and running a command for the first time, the config file should automatically update, but this can also be manually triggered by executing:

```shell
fastly config --reset
```

The other change worth noting is to the parsing of the `fastly.toml` manifest file, which now supports a `file` field inside `[setup.kv_stores.<T>.items]` which can be used in place of the `value` field. Assigning a file path to the `file` field will use the content of the file as the value for the key. See: https://www.fastly.com/documentation/reference/compute/fastly-toml

**Bug fixes:**

- fix(compute/init): `post_init` to support `env_vars` [#1014](https://github.com/fastly/cli/pull/1014)
- fix(app): return error when input is `--` only [#1022](https://github.com/fastly/cli/pull/1022)
- fix(compute/deploy): check package before service clone [#1026](https://github.com/fastly/cli/pull/1026)
- fix: spinner wraps original error [#1029](https://github.com/fastly/cli/pull/1029)
- fix(compute/serve): ensure `--env` files are processed [#1039](https://github.com/fastly/cli/pull/1039)

**Enhancements:**

- add: vcl condition commands [#1008](https://github.com/fastly/cli/pull/1008)
- feat(compute/build): support `env_vars` for JavaScript/Rust [#1012](https://github.com/fastly/cli/pull/1012)
- feat(config): add tinygo starter kit [#1011](https://github.com/fastly/cli/pull/1011)
- feat(compute/serve): support guest profiler under Viceroy [#1019](https://github.com/fastly/cli/pull/1019)
- fix(packaging): Improve metadata in Linux packages [#1021](https://github.com/fastly/cli/pull/1021)
- feat(compute/build): support Cargo Workspaces [#1023](https://github.com/fastly/cli/pull/1023)
- feat(spinner): abstract common pattern [#1024](https://github.com/fastly/cli/pull/1024)
- fix(text): consistent formatting and output alignment [#1030](https://github.com/fastly/cli/pull/1030)
- feat(product_enablement): add `products` command [#1036](https://github.com/fastly/cli/pull/1036)
- fix(compute/serve): update Viceroy guest profile flag [#1033](https://github.com/fastly/cli/pull/1033)
- fix(compute/deploy): support file field for `kv_store` setup [#1040](https://github.com/fastly/cli/pull/1040)
- refactor(compute/deploy): simplify logic flows [#1032](https://github.com/fastly/cli/pull/1032)
- feat(compute/build): allow user to specify project directory to build [#1043](https://github.com/fastly/cli/pull/1043)
- feat(compute/deploy): avoid store conflicts [#1041](https://github.com/fastly/cli/pull/1041)
- feat: support `--env` flag [#1046](https://github.com/fastly/cli/pull/1046)

**Dependencies:**

- build(deps): bump goreleaser/goreleaser-action from 4 to 5 [#1015](https://github.com/fastly/cli/pull/1015)
- build(deps): bump golang.org/x/crypto from 0.12.0 to 0.13.0 [#1009](https://github.com/fastly/cli/pull/1009)
- build(deps): bump actions/checkout from 3 to 4 [#1006](https://github.com/fastly/cli/pull/1006)
- build(deps): bump github.com/fastly/go-fastly/v8 from 8.6.1 to 8.6.2 [#1028](https://github.com/fastly/cli/pull/1028)
- build(deps): bump github.com/otiai10/copy from 1.12.0 to 1.14.0 [#1027](https://github.com/fastly/cli/pull/1027)
- build(deps): bump golang.org/x/crypto from 0.13.0 to 0.14.0 [#1034](https://github.com/fastly/cli/pull/1034)
- build(deps): bump golang.org/x/net from 0.10.0 to 0.17.0 [#1042](https://github.com/fastly/cli/pull/1042)
- build(deps): bump github.com/google/go-cmp from 0.5.9 to 0.6.0 [#1045](https://github.com/fastly/cli/pull/1045)

**Documentation:**

- fix(DEVELOP.MD): clarify Go version requirement and document Rust requirement [#1017](https://github.com/fastly/cli/pull/1017)
- doc(compute/serve): update GetViceroy doc [#1038](https://github.com/fastly/cli/pull/1038)
- branding: Replace all Compute@Edge/C@E references with Compute [#1044](https://github.com/fastly/cli/pull/1044)

## [v10.4.0](https://github.com/fastly/cli/releases/tag/v10.4.0) (2023-08-31)

The Fastly CLI internal configuration file has been updated to version `3`, with the primary change being updates to the toolchain constraints within the `[language.go]` section ([diff](https://github.com/fastly/cli/pull/995/files#diff-8b30a64872c0f304cd83a24f92c57f62b12d6ba81c6a51428da7d1ed3ceb83fd)).

When upgrading to this version of the CLI, and running a command for the first time, the config file should automatically update, but this can also be manually triggered by executing:

```shell
fastly config --reset
```

The changes to the internal configuration correlate with another change in this release, which is adding support for standard Go alongside TinyGo.

If your fastly.toml has no custom `[scripts.build]` defined, then TinyGo will continue to be the default compiler used for building your Compute@Edge project. Otherwise, adding the following will enable you to use the Wasm support that Go 1.21+ provides:

```toml
[scripts]
env_vars = ["GOARCH=wasm", "GOOS=wasip1"]
build = "go build -o bin/main.wasm ."
```

**Deprecations:**

- remove(compute/init): assemblyscript [#1002](https://github.com/fastly/cli/pull/1002)

**Enhancements:**

- feat(compute/build): support native go [#995](https://github.com/fastly/cli/pull/995)
- Add support for interacting with the New Relic OTLP logging endpoint [#990](https://github.com/fastly/cli/pull/990)

**Dependencies:**

- build: bump go-fastly to v8.6.1 [#1000](https://github.com/fastly/cli/pull/1000)
- build(deps): bump golang.org/x/crypto from 0.11.0 to 0.12.0 [#994](https://github.com/fastly/cli/pull/994)
- build(deps): bump github.com/fastly/go-fastly/v8 from 8.5.7 to 8.5.9 [#996](https://github.com/fastly/cli/pull/996)

## [v10.3.0](https://github.com/fastly/cli/releases/tag/v10.3.0) (2023-08-16)

**Enhancements:**

- feat(compute/init): support post_init [#997](https://github.com/fastly/cli/pull/997)

**Bug fixes:**

- build(scripts): use /usr/bin/env bash to retrieve system bash path [#987](https://github.com/fastly/cli/pull/987)
- fix(kvstores/list): support pagination [#988](https://github.com/fastly/cli/pull/988)
- fix(secretstore): pagination + support for json [#991](https://github.com/fastly/cli/pull/991)

## [v10.2.4](https://github.com/fastly/cli/releases/tag/v10.2.4) (2023-07-28)

**Enhancements:**

- fix(kvstoreentry): improve error handling for batch processing [#980](https://github.com/fastly/cli/pull/980)
- feat(kvstore): support deleting all keys [#981](https://github.com/fastly/cli/pull/981)
- feat(configstoreentry): support deleting all keys [#983](https://github.com/fastly/cli/pull/983)

**Bug fixes:**

- fix(compute/deploy): support --service-name for publishing to a non-manifest specific service [#979](https://github.com/fastly/cli/pull/979)
- fix(compute/validate): remove broken decompression bomb check [#984](https://github.com/fastly/cli/pull/984)

## [v10.2.3](https://github.com/fastly/cli/releases/tag/v10.2.3) (2023-07-20)

**Enhancements:**

- refactor(compute): clean-up logic surrounding filesHash generation [#969](https://github.com/fastly/cli/pull/969)
- fix: increase text width [#970](https://github.com/fastly/cli/pull/970)

**Bug fixes:**

- Correctly check if the package is up to date [#967](https://github.com/fastly/cli/pull/967)
- fix(flags): ensure ListServices call is paginated [#976](https://github.com/fastly/cli/pull/976)

**Dependencies:**

- build(deps): bump github.com/fastly/go-fastly/v8 from 8.5.1 to 8.5.2 [#966](https://github.com/fastly/cli/pull/966)
- build(deps): bump github.com/fastly/go-fastly/v8 from 8.5.2 to 8.5.4 [#968](https://github.com/fastly/cli/pull/968)
- build(deps): bump golang.org/x/crypto from 0.10.0 to 0.11.0 [#972](https://github.com/fastly/cli/pull/972)
- build(deps): bump golang.org/x/term from 0.9.0 to 0.10.0 [#971](https://github.com/fastly/cli/pull/971)

## [v10.2.2](https://github.com/fastly/cli/releases/tag/v10.2.2) (2023-06-22)

**Enhancements:**

- refactor(ci): disable setup-go caching to avoid later cache restoration errors [#960](https://github.com/fastly/cli/pull/960)

**Bug fixes:**

- fix(update): use consistent pattern for replacing binary [#961](https://github.com/fastly/cli/pull/961)
- fix(kvstoreentry): avoid runtime panic for out of bound slice index [#964](https://github.com/fastly/cli/pull/964)

**Dependencies:**

- build(deps): bump golang.org/x/term from 0.8.0 to 0.9.0 [#959](https://github.com/fastly/cli/pull/959)
- build(deps): bump github.com/otiai10/copy from 1.11.0 to 1.12.0 [#958](https://github.com/fastly/cli/pull/958)
- build(deps): bump golang.org/x/crypto from 0.9.0 to 0.10.0 [#957](https://github.com/fastly/cli/pull/957)

## [v10.2.1](https://github.com/fastly/cli/releases/tag/v10.2.1) (2023-06-19)

**Enhancements:**

- feat(logging/s3): add --file-max-bytes flag [#952](https://github.com/fastly/cli/pull/952)
- ci: better caching support [#951](https://github.com/fastly/cli/pull/951)
- fix: remove sentry [#954](https://github.com/fastly/cli/pull/954)
- refactor: logic clean-up [#955](https://github.com/fastly/cli/pull/955)

**Bug fixes:**

- ci: fix cache restore bug [#953](https://github.com/fastly/cli/pull/953)

**Dependencies:**

- build(deps): bump github.com/fastly/go-fastly/v8 from 8.4.1 to 8.5.0 [#949](https://github.com/fastly/cli/pull/949)

## [v10.2.0](https://github.com/fastly/cli/releases/tag/v10.2.0) (2023-06-12)

**Enhancements:**

- feat: support viceroy pinning [#947](https://github.com/fastly/cli/pull/947)
- Enable environment variable hints for `--token` flag [#945](https://github.com/fastly/cli/pull/945)
- secret store: add `--recreate` and `--recreate-must` options [#930](https://github.com/fastly/cli/pull/930)

**Dependencies:**

- build(deps): bump github.com/fastly/go-fastly/v8 from 8.3.0 to 8.4.1 [#946](https://github.com/fastly/cli/pull/946)

## [v10.1.0](https://github.com/fastly/cli/releases/tag/v10.1.0) (2023-05-18)

Deprecation notice: `fastly compute hashsum` is being phased out in favour of `fastly compute hash-files`.

**Enhancements:**

- feat(compute/hashfiles): add hash-files subcommand [#943](https://github.com/fastly/cli/pull/943)

## [v10.0.1](https://github.com/fastly/cli/releases/tag/v10.0.1) (2023-05-17)

**Bug fixes:**

- fix(kvstoreentry): support JSON output for bulk processing [#940](https://github.com/fastly/cli/pull/940)

## [v10.0.0](https://github.com/fastly/cli/releases/tag/v10.0.0) (2023-05-16)

**Breaking:**

This release introduces a breaking interface change to the `kv-store-entry` command. The `--key-name` flag is renamed to `--key` to be consistent with the other 'stores' supported within the CLI.

**Bug fixes:**

- fastly backend create: override host cannot be an empty string [#936](https://github.com/fastly/cli/pull/936)
- fix(profile): support automation tokens [#938](https://github.com/fastly/cli/pull/938)

**Enhancements:**

- feat(kvstore): Bulk Import [#927](https://github.com/fastly/cli/pull/927)
- refactor: make config/kv/secret store output consistent [#937](https://github.com/fastly/cli/pull/937)

**Dependencies:**

- build(deps): bump github.com/fastly/go-fastly/v8 from 8.0.0 to 8.0.1  [#926](https://github.com/fastly/cli/pull/926)
- build(deps): bump golang.org/x/term from 0.7.0 to 0.8.0 [#928](https://github.com/fastly/cli/pull/928)
- build(deps): bump github.com/getsentry/sentry-go from 0.20.0 to 0.21.0 [#929](https://github.com/fastly/cli/pull/929)
- build(deps): bump golang.org/x/crypto from 0.8.0 to 0.9.0 [#934](https://github.com/fastly/cli/pull/934)

## [v9.0.3](https://github.com/fastly/cli/releases/tag/v9.0.3) (2023-04-26)

**Bug fixes:**

- Omit errors from Sentry reporting [#922](https://github.com/fastly/cli/pull/922)

**Enhancements:**

- fix(compute/serve): always set verbose mode for viceroy [#924](https://github.com/fastly/cli/pull/924)

**Dependencies:**

- build(deps): bump github.com/otiai10/copy from 1.10.0 to 1.11.0 [#923](https://github.com/fastly/cli/pull/923)

## [v9.0.2](https://github.com/fastly/cli/releases/tag/v9.0.2) (2023-04-19)

**Bug fixes:**

- fix(kvstore): alias `object-store` [#920](https://github.com/fastly/cli/pull/920)

## [v9.0.1](https://github.com/fastly/cli/releases/tag/v9.0.1) (2023-04-19)

**Bug fixes:**

- fix: reinstate support for `[setup.object_stores]` [#918](https://github.com/fastly/cli/pull/918)

## [v9.0.0](https://github.com/fastly/cli/releases/tag/v9.0.0) (2023-04-19)

There are a couple of important 'breaking' changes in this release.

The `object-store` command has been renamed to `kv-store` and the `fastly.toml` manifest (used by the Fastly CLI) has updated its data model (see https://www.fastly.com/documentation/reference/compute/fastly-toml) by renaming `[setup.dictionaries]` and `[local_server.dictionaries]` to their `config_stores` equivalent, which has resulted in a new `manifest_version` number due to the change to the consumer interface.

**Breaking:**

- breaking(objectstore): rename object-store command to kv-store [#904](https://github.com/fastly/cli/pull/904)
- breaking(manifest): support latest fastly.toml manifest data model [#907](https://github.com/fastly/cli/pull/907)

**Bug fixes:**

- fix(manifest): re-raise remediation error to avoid go-toml wrapping issue [#915](https://github.com/fastly/cli/pull/915)
- fix(compute/deploy): shorten message to avoid spinner bug [#916](https://github.com/fastly/cli/pull/916)

**Enhancements:**

- feat(compute/deploy): add Secret Store to manifest `[setup]` [#769](https://github.com/fastly/cli/pull/769)
- feat(config): add TypeScript Starter Kit [#908](https://github.com/fastly/cli/pull/908)
- fix(errors/log): support filtering errors to Sentry [#909](https://github.com/fastly/cli/pull/909)
- fix(manifest): improve output message for fastly.toml related errors [#910](https://github.com/fastly/cli/pull/910)
- feat(service): support `--json` for service search subcommand [#911](https://github.com/fastly/cli/pull/911)
- refactor: consistent `--json` implementation [#912](https://github.com/fastly/cli/pull/912)

**Dependencies:**

- build(deps): bump github.com/otiai10/copy from 1.9.0 to 1.10.0 [#900](https://github.com/fastly/cli/pull/900)
- build(deps): bump golang.org/x/crypto from 0.7.0 to 0.8.0 [#901](https://github.com/fastly/cli/pull/901)
- build(deps): bump golang.org/x/term from 0.6.0 to 0.7.0 [#902](https://github.com/fastly/cli/pull/902)
- build(deps): bump github.com/Masterminds/semver/v3 from 3.2.0 to 3.2.1 [#903](https://github.com/fastly/cli/pull/903)

## [v8.2.4](https://github.com/fastly/cli/releases/tag/v8.2.4) (2023-04-06)

**Enhancements:**

- feat(compute/serve): support forcing a viceroy check [#898](https://github.com/fastly/cli/pull/898)

## [v8.2.3](https://github.com/fastly/cli/releases/tag/v8.2.3) (2023-04-05)

[Full Changelog](https://github.com/fastly/cli/compare/v8.2.2...v8.2.3)

**Enhancements:**

- fix(profile): always prompt for token [#896](https://github.com/fastly/cli/pull/896)

**Dependencies:**

- build(deps): bump github.com/getsentry/sentry-go from 0.19.0 to 0.20.0 [#895](https://github.com/fastly/cli/pull/895)
- build(deps): bump actions/setup-go from 3 to 4 [#882](https://github.com/fastly/cli/pull/882)
- build(deps): bump github.com/fatih/color from 1.14.1 to 1.15.0 [#865](https://github.com/fastly/cli/pull/865)

## [v8.2.2](https://github.com/fastly/cli/releases/tag/v8.2.2) (2023-03-31)

[Full Changelog](https://github.com/fastly/cli/compare/v8.2.1...v8.2.2)

**Enhancements:**

- feat(ratelimit): add missing properties [#891](https://github.com/fastly/cli/pull/891)
- feat(ratelimiter): add uri-dict-name flag [#892](https://github.com/fastly/cli/pull/892)

## [v8.2.1](https://github.com/fastly/cli/releases/tag/v8.2.1) (2023-03-30)

[Full Changelog](https://github.com/fastly/cli/compare/v8.2.0...v8.2.1)

**Dependencies:**

- build(deps): bump tinygo baseline version [#888](https://github.com/fastly/cli/pull/888)

**Bug fixes:**

- fix(toolchain): bump go version to align with updated tinygo constraint [#889](https://github.com/fastly/cli/pull/889)

## [v8.2.0](https://github.com/fastly/cli/releases/tag/v8.2.0) (2023-03-28)

[Full Changelog](https://github.com/fastly/cli/compare/v8.1.2...v8.2.0)

**Enhancements:**

- feat(ratelimit): implement rate-limiter API [#886](https://github.com/fastly/cli/pull/886)

## [v8.1.2](https://github.com/fastly/cli/releases/tag/v8.1.2) (2023-03-21)

[Full Changelog](https://github.com/fastly/cli/compare/v8.1.1...v8.1.2)

**Bug fixes:**

- fix(service/create): input.Type assigned wrong value [#881](https://github.com/fastly/cli/pull/881)

## [v8.1.1](https://github.com/fastly/cli/releases/tag/v8.1.1) (2023-03-20)

[Full Changelog](https://github.com/fastly/cli/compare/v8.1.0...v8.1.1)

**Bug fixes:**

- Pass verbosity flag along to viceroy binary [#878](https://github.com/fastly/cli/pull/878)
- fix(compute/serve): always display local server address [#879](https://github.com/fastly/cli/pull/879)

## [v8.1.0](https://github.com/fastly/cli/releases/tag/v8.1.0) (2023-03-17)

[Full Changelog](https://github.com/fastly/cli/compare/v8.0.1...v8.1.0)

**Enhancements:**

- fix various lint and CI issues [#873](https://github.com/fastly/cli/pull/873)
- feat(config-store): Add Config Store commands [#829](https://github.com/fastly/cli/pull/829)
- fix(compute/deploy): service availability [#875](https://github.com/fastly/cli/pull/875)
- fix(compute/deploy): check status code range [#876](https://github.com/fastly/cli/pull/876)

## [v8.0.1](https://github.com/fastly/cli/releases/tag/v8.0.1) (2023-03-15)

[Full Changelog](https://github.com/fastly/cli/compare/v8.0.0...v8.0.1)

**Bug fixes:**

- fix(compute/serve): stop spinner before starting another instance [#867](https://github.com/fastly/cli/pull/867)
- fix(http/client): address confusion with timeout error [#869](https://github.com/fastly/cli/pull/869)
- fix(http/client): bump timeout to account for poor network conditions [#870](https://github.com/fastly/cli/pull/870)

**Enhancements:**

- refactor(compute/deploy): change default port from 80 to 443 [#866](https://github.com/fastly/cli/pull/866)

## [v8.0.0](https://github.com/fastly/cli/releases/tag/v8.0.0) (2023-03-08)

[Full Changelog](https://github.com/fastly/cli/compare/v7.0.1...v8.0.0)

**Breaking:**

This release contains a small breaking interface change that has required us to bump to a new major version.

When viewing a profile token using `fastly profile token` the `--name` flag is no longer supported. It has been moved to a positional argument to make it consistent with the other profile subcommands. The `profile token` command now respects the global `--profile` flag, which allows a user to switch profiles for the lifetime of a single command execution.

Examples:

- `fastly profile token --name=example` -> `fastly profile token example`
- `fastly profile token --profile=example`

* breaking(profiles): replace `--name` with positional arg + allow global override [#862](https://github.com/fastly/cli/pull/862)

**Bug fixes:**

- fix(build): show build output with `--verbose` flag [#853](https://github.com/fastly/cli/pull/853)

**Enhancements:**

- fix(profile/update): update active profile as default behaviour [#857](https://github.com/fastly/cli/pull/857)
- fix(compute/serve): allow overriding of viceroy binary [#859](https://github.com/fastly/cli/pull/859)
- feat(compute/deploy): check service availability [#860](https://github.com/fastly/cli/pull/860)

**Dependencies:**

- build(deps): bump github.com/getsentry/sentry-go from 0.18.0 to 0.19.0 [#856](https://github.com/fastly/cli/pull/856)
- build(deps): bump golang.org/x/crypto [#855](https://github.com/fastly/cli/pull/855)

## [v7.0.1](https://github.com/fastly/cli/releases/tag/v7.0.1) (2023-03-02)

[Full Changelog](https://github.com/fastly/cli/compare/v7.0.0...v7.0.1)

**Bug fixes:**

- fix(compute/build): move log calls before subprocess call [#847](https://github.com/fastly/cli/pull/847)
- fix(compute/serve): ensure spinner is closed for all logic branches [#849](https://github.com/fastly/cli/pull/849)

**Enhancements:**

- feat(dict/create): display dictionary ID on creation [#848](https://github.com/fastly/cli/pull/848)
- refactor: clean-up nil error checks [#851](https://github.com/fastly/cli/pull/851)

## [v7.0.0](https://github.com/fastly/cli/releases/tag/v7.0.0) (2023-02-23)

[Full Changelog](https://github.com/fastly/cli/compare/v6.0.6...v7.0.0)

**Breaking:**

There are a couple of small breaking changes to the CLI.

Prior versions of the CLI would consult the following files to ignore specific files while running `compute serve --watch`:

- `.ignore`
- `.gitignore`
- The user's global git ignore configuration

We are dropping support for these files and will instead consult `.fastlyignore`, which is already used by `compute build`.

We've removed support for the `logging logentries` subcommand as the third-party logging product has been deprecated.

- fix(compute/serve): replace separate ignore files with `.fastlyignore` [#834](https://github.com/fastly/cli/pull/834)
- breaking(logging): remove logentries [#835](https://github.com/fastly/cli/pull/835)

**Bug fixes:**

- fix(compute/build): ignore all files except manifest and wasm binary [#836](https://github.com/fastly/cli/pull/836)
- fix(compute/serve): output rendering [#839](https://github.com/fastly/cli/pull/839)
- Fix compute build rendered output [#842](https://github.com/fastly/cli/pull/842)

**Enhancements:**

- use secret store client keys when creating secret store entries [#805](https://github.com/fastly/cli/pull/805)
- fix(compute/serve): check for missing override_host [#832](https://github.com/fastly/cli/pull/832)
- feat(resource-link): Add Service Resource commands [#800](https://github.com/fastly/cli/pull/800)
- Replace custom spinner with less buggy third-party package [#838](https://github.com/fastly/cli/pull/838)
- refactor(spinner): hide `...` after spinner has stopped [#840](https://github.com/fastly/cli/pull/840)
- fix(compute/serve): make override_host a default behaviour [#843](https://github.com/fastly/cli/pull/843)

**Dependencies:**

- build(deps): bump golang.org/x/net from 0.2.0 to 0.7.0 [#830](https://github.com/fastly/cli/pull/830)
- build(deps): bump github.com/fastly/go-fastly/v7 from 7.2.0 to 7.3.0 [#831](https://github.com/fastly/cli/pull/831)

**Clean-ups:**

- refactor: linter issues resolved [#833](https://github.com/fastly/cli/pull/833)

## [v6.0.6](https://github.com/fastly/cli/releases/tag/v6.0.6) (2023-02-15)

[Full Changelog](https://github.com/fastly/cli/compare/v6.0.5...v6.0.6)

**Bug fixes:**

- build(goreleaser): build with explicit `CGO_ENABLED=0` [#826](https://github.com/fastly/cli/pull/826)

## [v6.0.5](https://github.com/fastly/cli/releases/tag/v6.0.5) (2023-02-15)

[Full Changelog](https://github.com/fastly/cli/compare/v6.0.4...v6.0.5)

**Enhancements:**

- fix(dns): migrate to go1.20 [#824](https://github.com/fastly/cli/pull/824)

## [v6.0.4](https://github.com/fastly/cli/releases/tag/v6.0.4) (2023-02-13)

[Full Changelog](https://github.com/fastly/cli/compare/v6.0.3...v6.0.4)

**Bug fixes:**

- fix(compute/build): only use default build script if none defined [#814](https://github.com/fastly/cli/pull/814)
- fix(compute/deploy): replace spinner implementation [#820](https://github.com/fastly/cli/pull/820)

**Enhancements:**

- fix(compute/build): ensure build output doesn't show unless --verbose is set [#815](https://github.com/fastly/cli/pull/815)

**Documentation:**

- docs: remove --skip-verification [#816](https://github.com/fastly/cli/pull/816)

**Dependencies:**

- build(deps): bump github.com/fastly/go-fastly/v7 from 7.1.0 to 7.2.0 [#819](https://github.com/fastly/cli/pull/819)
- build(deps): bump github.com/getsentry/sentry-go from 0.17.0 to 0.18.0 [#818](https://github.com/fastly/cli/pull/818)
- build(deps): bump golang.org/x/term from 0.4.0 to 0.5.0 [#817](https://github.com/fastly/cli/pull/817)

## [v6.0.3](https://github.com/fastly/cli/releases/tag/v6.0.3) (2023-02-09)

[Full Changelog](https://github.com/fastly/cli/compare/v6.0.2...v6.0.3)

**Bug fixes:**

- fix(compute/setup): fix duplicated domains [#808](https://github.com/fastly/cli/pull/808)
- fix(setup/domain): allow user to correct a domain already in use [#811](https://github.com/fastly/cli/pull/811)

**Enhancements:**

- build(goreleaser): replace deprecated flag [#807](https://github.com/fastly/cli/pull/807)
- refactor: add type annotations [#809](https://github.com/fastly/cli/pull/809)
- build(lint): implement semgrep for local validation [#810](https://github.com/fastly/cli/pull/810)

## [v6.0.2](https://github.com/fastly/cli/releases/tag/v6.0.2) (2023-02-08)

[Full Changelog](https://github.com/fastly/cli/compare/v6.0.1...v6.0.2)

**Bug fixes:**

- fix(compute/build): ensure we only parse stdout from cargo command [#804](https://github.com/fastly/cli/pull/804)

## [v6.0.1](https://github.com/fastly/cli/releases/tag/v6.0.1) (2023-02-08)

[Full Changelog](https://github.com/fastly/cli/compare/v6.0.0...v6.0.1)

**Enhancements:**

- refactor(compute): add command output when there is an error [#801](https://github.com/fastly/cli/pull/801)

## [v6.0.0](https://github.com/fastly/cli/releases/tag/v6.0.0) (2023-02-07)

[Full Changelog](https://github.com/fastly/cli/compare/v5.1.1...v6.0.0)

**Breaking:**

There are three breaking changes in this release.

The first comes from the removal of logic related to user environment
validation. This logic existed as an attempt to reduce the number of possible
errors when trying to compile a Compute project. The reality was that this
validation logic was tightly coupled to specific expectations of the CLI
(and of its starter kits) and consequently resulted in errors that were often
difficult to understand and debug, as well as restricting users from using their
own tools and scripts. By simplifying the logic flow we hope to reduce friction
for users who want to switch the tooling used, as well as reduce the general
confusion caused for users when there are environment validation errors, while
also reducing the maintenance overhead for contributors to the CLI code base.
This change has meant we no longer need to define a `--skip-validation` flag and
that resulted in a breaking interface change.

The second breaking change is to the `objectstore` command. This has now been
renamed to `object-store`. Additionally, there is no `keys`, `get` or `insert`
commands for manipulating the object-store entries. These operations have been
moved to a separate subcommand `object-store-entry` as this keeps the naming and
structural convention consistent with ACLs and Edge Dictionaries.

The third breaking change is to Edge Dictionaries, which sees the
`dictionary-item` subcommand renamed to `dictionary-entry`, again for
consistency with other similar subcommands.

- Remove user environment validation logic [#785](https://github.com/fastly/cli/pull/785)
- Rework objectstore subcommand [#792](https://github.com/fastly/cli/pull/792)
- Rename object store 'keys' to 'entry' for consistency [#795](https://github.com/fastly/cli/pull/795)
- refactor(dictionaryitem): rename from item to entry [#798](https://github.com/fastly/cli/pull/798)

**Bug fixes:**

- Fix description in the manifest [#788](https://github.com/fastly/cli/pull/788)

**Enhancements:**

- Update `local_server` object and secret store formats [#789](https://github.com/fastly/cli/pull/789)

**Clean-ups:**

- refactor: move global struct and config.Source types into separate packages [#796](https://github.com/fastly/cli/pull/796)
- refactor(secretstore): divide command files into separate packages [#797](https://github.com/fastly/cli/pull/797)

## [v5.1.1](https://github.com/fastly/cli/releases/tag/v5.1.1) (2023-02-01)

[Full Changelog](https://github.com/fastly/cli/compare/v5.1.0...v5.1.1)

**Bug fixes:**

- fix(compute/build): AssemblyScript bugs [#786](https://github.com/fastly/cli/pull/786)

**Dependencies:**

- Bump github.com/fatih/color from 1.14.0 to 1.14.1 [#783](https://github.com/fastly/cli/pull/783)

## [v5.1.0](https://github.com/fastly/cli/releases/tag/v5.1.0) (2023-01-27)

[Full Changelog](https://github.com/fastly/cli/compare/v5.0.0...v5.1.0)

**Enhancements:**

- Add Secret Store support [#717](https://github.com/fastly/cli/pull/717)
- refactor(compute/deploy): reduce size of `Exec()` [#775](https://github.com/fastly/cli/pull/775)
- refactor(compute/deploy): add messaging to explain `[setup]` [#779](https://github.com/fastly/cli/pull/779)

**Bug fixes:**

- fix(objectstore/get): output value unless verbose/json flag passed [#774](https://github.com/fastly/cli/pull/774)
- fix(compute/init): add warning for paths with spaces [#778](https://github.com/fastly/cli/pull/778)
- fix(compute/deploy): clean-up new service creation on-error [#776](https://github.com/fastly/cli/pull/776)

**Dependencies:**

- Bump github.com/fatih/color from 1.13.0 to 1.14.0 [#772](https://github.com/fastly/cli/pull/772)

## [v5.0.0](https://github.com/fastly/cli/releases/tag/v5.0.0) (2023-01-19)

[Full Changelog](https://github.com/fastly/cli/compare/v4.6.2...v5.0.0)

**Breaking:**

The `objectstore` command was incorrectly configured to have a long flag using
a single character (e.g. `--k` and `--v`). These were corrected to `--key` and
`--value` (and a short flag variant for `-k` was added as well).

- feat(objectstore): add --json support to keys/list subcommands [#762](https://github.com/fastly/cli/pull/762)
- feat(objectstore/get): implement --json flag for getting key value [#763](https://github.com/fastly/cli/pull/763)

**Enhancements:**

- feat(compute/deploy): add Object Store to manifest \[setup\] [#764](https://github.com/fastly/cli/pull/764)
- feat(compute/build): support locating language manifests outside project directory [#765](https://github.com/fastly/cli/pull/765)
- feat(compute/serve): implement --watch-dir flag [#758](https://github.com/fastly/cli/pull/758)

**Bug fixes:**

- fix(setup): object_store needs to be linked to service [#767](https://github.com/fastly/cli/pull/767)

**Dependencies:**

- Bump github.com/getsentry/sentry-go from 0.16.0 to 0.17.0 [#759](https://github.com/fastly/cli/pull/759)

## [v4.6.2](https://github.com/fastly/cli/releases/tag/v4.6.2) (2023-01-12)

[Full Changelog](https://github.com/fastly/cli/compare/v4.6.1...v4.6.2)

**Bug fixes:**

- fix(pkg/commands/compute/serve): prevent 386 arch users executing command [#753](https://github.com/fastly/cli/pull/753)
- build(goreleaser): fix Windows archive generation to include zips [#756](https://github.com/fastly/cli/pull/756)

**Dependencies:**

- Bump golang.org/x/term from 0.3.0 to 0.4.0 [#754](https://github.com/fastly/cli/pull/754)

## [v4.6.1](https://github.com/fastly/cli/releases/tag/v4.6.1) (2023-01-05)

[Full Changelog](https://github.com/fastly/cli/compare/v4.6.0...v4.6.1)

**Bug fixes:**

- fix(pkg/commands/vcl/snippet): set default dynamic value [#751](https://github.com/fastly/cli/pull/751)

**Dependencies:**

- Bump github.com/mattn/go-isatty from 0.0.16 to 0.0.17 [#748](https://github.com/fastly/cli/pull/748)

**Enhancements:**

- build(makefile): add goreleaser target for testing builds locally [#750](https://github.com/fastly/cli/pull/750)

## [v4.6.0](https://github.com/fastly/cli/releases/tag/v4.6.0) (2023-01-03)

[Full Changelog](https://github.com/fastly/cli/compare/v4.5.0...v4.6.0)

**Bug fixes:**

- vcl/snippet: pass AllowActiveLocked if --dynamic was passed [#742](https://github.com/fastly/cli/pull/742)

**Dependencies:**

- Bump goreleaser/goreleaser-action from 3 to 4 [#746](https://github.com/fastly/cli/pull/746)

**Enhancements:**

- Use DevHub endpoint for acquiring CLI/Viceroy metadata [#739](https://github.com/fastly/cli/pull/739)

## [v4.5.0](https://github.com/fastly/cli/releases/tag/v4.5.0) (2022-12-15)

[Full Changelog](https://github.com/fastly/cli/compare/v4.4.1...v4.5.0)

**Documentation:**

- docs(pkg/compute): remove PLC labels from supported languages [#740](https://github.com/fastly/cli/pull/740)

**Enhancements:**

- refactor(pkg/commands/update): move versioner logic to separate package [#735](https://github.com/fastly/cli/pull/735)
- fix(compute): don't validate js-compute-runtime binary location [#731](https://github.com/fastly/cli/pull/731)
- Link to Starter Kits during compute init [#730](https://github.com/fastly/cli/pull/730)
- Update tinygo default build command [#727](https://github.com/fastly/cli/pull/727)
- CI/Dockerfiles: minor dockerfiles improvements [#722](https://github.com/fastly/cli/pull/722)
- Switch JavaScript build script based on webpack in package.json prebuild [#728](https://github.com/fastly/cli/pull/728)
- Add support for TOML secret_store section [#726](https://github.com/fastly/cli/pull/726)

**Dependencies:**

- Bump golang.org/x/term from 0.2.0 to 0.3.0 [#733](https://github.com/fastly/cli/pull/733)
- Bump github.com/getsentry/sentry-go from 0.15.0 to 0.16.0 [#734](https://github.com/fastly/cli/pull/734)
- Bump github.com/Masterminds/semver/v3 from 3.1.1 to 3.2.0 [#724](https://github.com/fastly/cli/pull/724)

## [v4.4.1](https://github.com/fastly/cli/releases/tag/v4.4.1) (2022-12-02)

[Full Changelog](https://github.com/fastly/cli/compare/v4.4.0...v4.4.1)

**Bug fixes:**

- Avoid sending empty string to Backend create API [#720](https://github.com/fastly/cli/pull/720)

## [v4.4.0](https://github.com/fastly/cli/releases/tag/v4.4.0) (2022-11-29)

[Full Changelog](https://github.com/fastly/cli/compare/v4.3.0...v4.4.0)

**Enhancements:**

- Add `PrintLines` to `text` package and use in logging [#698](https://github.com/fastly/cli/pull/698)
- Add dependabot workflow automation for updating dependency [#701](https://github.com/fastly/cli/pull/701)
- Add account name to pubsub and bigquery [#699](https://github.com/fastly/cli/pull/699)

**Bug fixes:**

- Add missing `--help` flag to globals [#695](https://github.com/fastly/cli/pull/695)
- Fix check for mutual exclusion flags [#696](https://github.com/fastly/cli/pull/696)
- Fix object store TOML definitions, add test data [#715](https://github.com/fastly/cli/pull/715)

**Dependencies:**

- Bump github.com/otiai10/copy from 1.7.0 to 1.9.0 [#706](https://github.com/fastly/cli/pull/706)
- Bump github.com/mholt/archiver/v3 from 3.5.0 to 3.5.1 [#703](https://github.com/fastly/cli/pull/703)
- Bump github.com/fastly/go-fastly/v6 from 6.6.0 to 6.8.0 [#704](https://github.com/fastly/cli/pull/704)
- Bump github.com/mattn/go-isatty from 0.0.14 to 0.0.16 [#702](https://github.com/fastly/cli/pull/702)
- Bump github.com/google/go-cmp from 0.5.6 to 0.5.9 [#708](https://github.com/fastly/cli/pull/708)
- Bump github.com/mitchellh/mapstructure from 1.4.3 to 1.5.0 [#709](https://github.com/fastly/cli/pull/709)
- Bump github.com/bep/debounce from 1.2.0 to 1.2.1 [#711](https://github.com/fastly/cli/pull/711)
- Bump github.com/getsentry/sentry-go from 0.12.0 to 0.15.0 [#712](https://github.com/fastly/cli/pull/712)
- Bump github.com/pelletier/go-toml from 1.9.3 to 1.9.5 [#710](https://github.com/fastly/cli/pull/710)
- Bump go-fastly to v7 [#707](https://github.com/fastly/cli/pull/707)
- Bump github.com/fsnotify/fsnotify from 1.5.1 to 1.6.0 [#716](https://github.com/fastly/cli/pull/716)

## [v4.3.0](https://github.com/fastly/cli/releases/tag/v4.3.0) (2022-10-26)

[Full Changelog](https://github.com/fastly/cli/compare/v4.2.0...v4.3.0)

**Enhancements:**

- Fix release process to not use external config [#688](https://github.com/fastly/cli/pull/688)
- Skip exit code 1 for 'help' output [#689](https://github.com/fastly/cli/pull/689)
- Implement dynamic package name [#686](https://github.com/fastly/cli/pull/686)
- Replace fiddle.fastly.dev with fiddle.fastlydemo.net [#687](https://github.com/fastly/cli/pull/687)
- Code clean-up [#685](https://github.com/fastly/cli/pull/685)
- Implement --quiet flag [#690](https://github.com/fastly/cli/pull/690)
- Make `compute build` respect `--quiet` [#694](https://github.com/fastly/cli/pull/694)

**Bug fixes:**

- Fix runtime panic [#683](https://github.com/fastly/cli/pull/683)
- Fix runtime panic caused by outdated global flags [#693](https://github.com/fastly/cli/pull/693)
- Fix runtime panic caused by missing `--help` global flag [#695](https://github.com/fastly/cli/pull/695)
- Fix check for mutual exclusion flags[#696](https://github.com/fastly/cli/pull/696)
- Correct installation instructions for Go [#682](https://github.com/fastly/cli/pull/682)

## [v4.2.0](https://github.com/fastly/cli/releases/tag/v4.2.0) (2022-10-18)

[Full Changelog](https://github.com/fastly/cli/compare/v4.1.0...v4.2.0)

**Enhancements:**

- Service Authorization [#660](https://github.com/fastly/cli/pull/660)
- Add Object Store API calls [#670](https://github.com/fastly/cli/pull/670)
- Remove upper limit on Go toolchain [#678](https://github.com/fastly/cli/pull/678)

**Bug fixes:**

- Fix `compute pack` to produce expected `package.tar.gz` filename [#662](https://github.com/fastly/cli/pull/662)
- Fix `--help` flag to not display an error [#672](https://github.com/fastly/cli/pull/672)
- Fix command substitution issue for Windows OS [#677](https://github.com/fastly/cli/pull/677)
- Fix Makefile for Windows [#679](https://github.com/fastly/cli/pull/679)

## [v4.1.0](https://github.com/fastly/cli/releases/tag/v4.1.0) (2022-10-11)

[Full Changelog](https://github.com/fastly/cli/compare/v4.0.1...v4.1.0)

**Bug fixes:**

- Fix Rust validation step for fastly crate dependency [#661](https://github.com/fastly/cli/pull/661)
- Fix `compute build --first-byte-timeout` [#667](https://github.com/fastly/cli/pull/667)
- Ensure the ./bin directory is present even with `--skip-verification` [#665](https://github.com/fastly/cli/pull/665)

**Enhancements:**

- Reduce duplication of strings in logging package [#653](https://github.com/fastly/cli/pull/653)
- Support `cert_host` and `use_sni` Viceroy properties [#663](https://github.com/fastly/cli/pull/663)

## [v4.0.1](https://github.com/fastly/cli/releases/tag/v4.0.1) (2022-10-05)

[Full Changelog](https://github.com/fastly/cli/compare/v4.0.0...v4.0.1)

**Bug fixes:**

- Fix JS dependency lookup [#656](https://github.com/fastly/cli/pull/656)
- Fix Rust 'existing project' bug [#657](https://github.com/fastly/cli/pull/657)
- Fix Rust toolchain lookup regression [#658](https://github.com/fastly/cli/pull/658)

## [v4.0.0](https://github.com/fastly/cli/releases/tag/v4.0.0) (2022-10-04)

[Full Changelog](https://github.com/fastly/cli/compare/v3.3.0...v4.0.0)

**Enhancements:**

- Bump go-fastly to v6.5.1 [#635](https://github.com/fastly/cli/pull/635)
- Update `--ssl-ciphers` description [#636](https://github.com/fastly/cli/pull/636)
- Improve JS error message when a dependency is missing [#637](https://github.com/fastly/cli/pull/637)
- Change default service version selection behaviour [#638](https://github.com/fastly/cli/pull/638)
- Support for additional S3 storage classes [#641](https://github.com/fastly/cli/pull/641)
- Change `compute serve --watch` flag to default to the project root directory [#642](https://github.com/fastly/cli/pull/642)
- Document the newly supported Datadog sites for logging [#576](https://github.com/fastly/cli/pull/576)
- Move the internal build scripts to the fastly.toml manifest [#640](https://github.com/fastly/cli/pull/640)
- Implement `compute hashsum` [#649](https://github.com/fastly/cli/pull/649)
- Add support for TOML `object_store` section [#651](https://github.com/fastly/cli/pull/651)
- Add `--account-name` to GCS logging endpoint [#549](https://github.com/fastly/cli/pull/549)

**Bug fixes:**

- errors/log: be defensive against nil pointer dereference [#650](https://github.com/fastly/cli/pull/650)

**Documentation:**

- Fix typos [#652](https://github.com/fastly/cli/pull/652)

## [v3.3.0](https://github.com/fastly/cli/releases/tag/v3.3.0) (2022-09-05)

[Full Changelog](https://github.com/fastly/cli/compare/v3.2.5...v3.3.0)

**Enhancements:**

- TLS Support [#630](https://github.com/fastly/cli/pull/630)
- CI to use community TinyGo action [#624](https://github.com/fastly/cli/pull/624)
- Improve compute init remediation [#627](https://github.com/fastly/cli/pull/627)
- Change default Makefile target [#629](https://github.com/fastly/cli/pull/629)
- Refactor after remote config removal [#626](https://github.com/fastly/cli/pull/626)
- Refactor for revive linter [#632](https://github.com/fastly/cli/pull/632)

## [v3.2.5](https://github.com/fastly/cli/releases/tag/v3.2.5) (2022-08-10)

[Full Changelog](https://github.com/fastly/cli/compare/v3.2.4...v3.2.5)

**Enhancements:**

- Remove dynamic configuration [#620](https://github.com/fastly/cli/pull/620)
- Static analysis updates [#621](https://github.com/fastly/cli/pull/621)
- Semgrep updates [#619](https://github.com/fastly/cli/pull/619)

**Bug fixes:**

- Fix `fastly help` tests to work with Go 1.19 [#623](https://github.com/fastly/cli/pull/623)

## [v3.2.4](https://github.com/fastly/cli/releases/tag/v3.2.4) (2022-07-28)

[Full Changelog](https://github.com/fastly/cli/compare/v3.2.3...v3.2.4)

**Bug fixes:**

- Fix `--completion-script-zsh` [#617](https://github.com/fastly/cli/pull/617)

## [v3.2.3](https://github.com/fastly/cli/releases/tag/v3.2.3) (2022-07-28)

[Full Changelog](https://github.com/fastly/cli/releases/tag/v3.2.2...v3.2.3)

**Bug fixes:**

- Block for config update if CLI version updated [#615](https://github.com/fastly/cli/pull/615)

## [v3.2.2](https://github.com/fastly/cli/releases/tag/v3.2.2) (2022-07-28)

[Full Changelog](https://github.com/fastly/cli/compare/v3.2.1...v3.2.2)

**Bug fixes:**

- Ignore TTL & update config if app version doesn't match config version [#612](https://github.com/fastly/cli/pull/612)

## [v3.2.1](https://github.com/fastly/cli/releases/tag/v3.2.1) (2022-07-27)

[Full Changelog](https://github.com/fastly/cli/compare/v3.2.0...v3.2.1)

**Enhancements:**

- Print subprocess commands in verbose mode [#608](https://github.com/fastly/cli/pull/608)

**Bug fixes:**

- Ensure application configuration is updated after `fastly update` [#610](https://github.com/fastly/cli/pull/610)
- Don't include language manifest in packages [#609](https://github.com/fastly/cli/pull/609)

## [v3.2.0](https://github.com/fastly/cli/releases/tag/v3.2.0) (2022-07-27)

[Full Changelog](https://github.com/fastly/cli/compare/v3.1.1...v3.2.0)

**Enhancements:**

- Compute@Edge TinyGo Support [#594](https://github.com/fastly/cli/pull/594)
- `pkg/commands/profile`: add `--json` flag for `list` command [#602](https://github.com/fastly/cli/pull/602)

**Bug fixes:**

- `pkg/commands/compute/deploy.go` (`getHashSum`): sort key order [#596](https://github.com/fastly/cli/pull/596)
- `pkg/errors/log.go`: prevent runtime panic due to a `nil` reference [#601](https://github.com/fastly/cli/pull/601)

## [v3.1.1](https://github.com/fastly/cli/releases/tag/v3.1.1) (2022-07-04)

[Full Changelog](https://github.com/fastly/cli/compare/v3.1.0...v3.1.1)

**Enhancements:**

- Handle build info more accurately [#588](https://github.com/fastly/cli/pull/588)

**Bug fixes:**

- Fix version check [#589](https://github.com/fastly/cli/pull/589)
- Address profile data loss [#590](https://github.com/fastly/cli/pull/590)

## [v3.1.0](https://github.com/fastly/cli/releases/tag/v3.1.0) (2022-06-24)

[Full Changelog](https://github.com/fastly/cli/compare/v3.0.1...v3.1.0)

**Enhancements:**

- Implement `profile token` command [#578](https://github.com/fastly/cli/pull/578)

**Bug fixes:**

- Fix `compute publish --non-interactive` [#583](https://github.com/fastly/cli/pull/583)
- Support `fastly --help <command>` format [#581](https://github.com/fastly/cli/pull/581)

## [v3.0.1](https://github.com/fastly/cli/releases/tag/v3.0.1) (2022-06-23)

[Full Changelog](https://github.com/fastly/cli/compare/v3.0.0...v3.0.1)

**Enhancements:**

- Makefile: when building binary, depend on .go files [#579](https://github.com/fastly/cli/pull/579)
- Include `fastly.toml` hashsum [#575](https://github.com/fastly/cli/pull/575)
- Hash main.wasm and not the package [#574](https://github.com/fastly/cli/pull/574)

## [v3.0.0](https://github.com/fastly/cli/releases/tag/v3.0.0) (2022-05-30)

[Full Changelog](https://github.com/fastly/cli/compare/v2.0.3...v3.0.0)

**Breaking changes:**

- Implement new global flags for handling interactive prompts [#568](https://github.com/fastly/cli/pull/568)

**Bug fixes:**

- The `backend create` command should set `--port` value if specified [#566](https://github.com/fastly/cli/pull/566)
- Don't overwrite `file.Load` error with `nil` [#569](https://github.com/fastly/cli/pull/569)

**Enhancements:**

- Support `[scripts.post_build]` [#565](https://github.com/fastly/cli/pull/565)
- Support Viceroy "inline-toml" `format` and new `contents` field [#567](https://github.com/fastly/cli/pull/567)
- Add example inline-toml dictionary to tests [#570](https://github.com/fastly/cli/pull/570)
- Avoid config update checks when handling 'completion' flags [#554](https://github.com/fastly/cli/pull/554)

## [v2.0.3](https://github.com/fastly/cli/releases/tag/v2.0.3) (2022-05-20)

[Full Changelog](https://github.com/fastly/cli/compare/v2.0.2...v2.0.3)

**Bug fixes:**

- Update Sentry DSN [#563](https://github.com/fastly/cli/pull/563)

## [v2.0.2](https://github.com/fastly/cli/releases/tag/v2.0.2) (2022-05-18)

[Full Changelog](https://github.com/fastly/cli/compare/v2.0.1...v2.0.2)

**Enhancements:**

- Remove user identifiable data [#561](https://github.com/fastly/cli/pull/561)

## [v2.0.1](https://github.com/fastly/cli/releases/tag/v2.0.1) (2022-05-17)

[Full Changelog](https://github.com/fastly/cli/compare/v2.0.0...v2.0.1)

**Security:**

- Omit data from Sentry [#559](https://github.com/fastly/cli/pull/559)

## [v2.0.0](https://github.com/fastly/cli/releases/tag/v2.0.0) (2022-04-05)

[Full Changelog](https://github.com/fastly/cli/compare/v1.7.1...v2.0.0)

**Bug fixes:**

- Update `--request-max-entries`/`--request-max-bytes` description defaults [#541](https://github.com/fastly/cli/pull/541)

**Enhancements:**

- Add `--debug` flag to `compute serve` [#545](https://github.com/fastly/cli/pull/545)
- Support multiple profiles via `[profiles]` configuration [#546](https://github.com/fastly/cli/pull/546)
- Reorder C@E languages and make JS 'Limited Availability' [#548](https://github.com/fastly/cli/pull/548)

## [v1.7.1](https://github.com/fastly/cli/releases/tag/v1.7.1) (2022-03-14)

[Full Changelog](https://github.com/fastly/cli/compare/v1.7.0...v1.7.1)

**Bug fixes:**

- Fix runtime panic in arg parser [#542](https://github.com/fastly/cli/pull/542)

## [v1.7.0](https://github.com/fastly/cli/releases/tag/v1.7.0) (2022-02-22)

[Full Changelog](https://github.com/fastly/cli/compare/v1.6.0...v1.7.0)

**Enhancements:**

- Add `fastly` user to Dockerfiles [#521](https://github.com/fastly/cli/pull/521)
- Support Sentry 'suspect commit' feature [#508](https://github.com/fastly/cli/pull/508)
- Populate language manifest `name` field with project name [#527](https://github.com/fastly/cli/pull/527)
- Make `--name` flag for `service search` command a required flag [#529](https://github.com/fastly/cli/pull/529)
- Update config `last_checked` field even on config load error [#528](https://github.com/fastly/cli/pull/528)
- Implement Compute@Edge Free Trial Activation [#531](https://github.com/fastly/cli/pull/531)
- Bump Rust toolchain constraint to `1.56.1` for 2021 edition [#533](https://github.com/fastly/cli/pull/533533533533533)
- Support Arch User Repositories [#530](https://github.com/fastly/cli/pull/530)

## [v1.6.0](https://github.com/fastly/cli/releases/tag/v1.6.0) (2022-01-20)

[Full Changelog](https://github.com/fastly/cli/compare/v1.5.0...v1.6.0)

**Enhancements:**

- Display the requested command in Sentry breadcrumb [#519](https://github.com/fastly/cli/pull/519)

## [v1.5.0](https://github.com/fastly/cli/releases/tag/v1.5.0) (2022-01-20)

[Full Changelog](https://github.com/fastly/cli/compare/v1.4.0...v1.5.0)

**Enhancements:**

- Implement `--json` output for describe/list operations [#505](https://github.com/fastly/cli/pull/505)
- Omit unix file permissions from error message [#507](https://github.com/fastly/cli/pull/507)
- Implement new go-fastly pagination types [#511](https://github.com/fastly/cli/pull/511)

## [v1.4.0](https://github.com/fastly/cli/releases/tag/v1.4.0) (2022-01-07)

[Full Changelog](https://github.com/fastly/cli/compare/v1.3.0...v1.4.0)

**Enhancements:**

- Add `viceroy.ttl` to CLI app config [#489](https://github.com/fastly/cli/pull/489)
- Display `viceroy --version` if installed [#487](https://github.com/fastly/cli/pull/487)
- Support `compute build` for 'other' language option using `[scripts.build]` [#484](https://github.com/fastly/cli/pull/484)
- Pass parent environment to subprocess [#491](https://github.com/fastly/cli/pull/491)
- Implement a yes/no user prompt abstraction [#500](https://github.com/fastly/cli/pull/500)
- Ensure build compilation errors are displayed [#492](https://github.com/fastly/cli/pull/492)
- Implement `--service-name` as swap-in replacement for `--service-id` [#495](https://github.com/fastly/cli/pull/495)
- Support `FASTLY_CUSTOMER_ID` environment variable [#494](https://github.com/fastly/cli/pull/494)
- Support `gotest` [#501](https://github.com/fastly/cli/pull/501)

**Bug fixes:**

- Fix the `--watch` flag for AssemblyScript [#493](https://github.com/fastly/cli/pull/493)
- Fix `compute init --from` for Windows [#490](https://github.com/fastly/cli/pull/490)
- Avoid triggering GitHub API rate limit when running Viceroy in CI [#488](https://github.com/fastly/cli/pull/488)
- Fix Windows ANSI escape code rendering [#503](https://github.com/fastly/cli/pull/503)
- Prevent runtime panic when global flag set with no command [#502](https://github.com/fastly/cli/pull/502)

## [v1.3.0](https://github.com/fastly/cli/releases/tag/v1.3.0) (2021-12-01)

[Full Changelog](https://github.com/fastly/cli/compare/v1.2.0...v1.3.0)

**Enhancements:**

- Implement custom `[scripts.build]` operation [#480](https://github.com/fastly/cli/pull/480)
- Move `manifest` package into top-level `pkg` directory [#478](https://github.com/fastly/cli/pull/478)
- Refactor AssemblyScript logic to call out to the JavaScript implementation [#479](https://github.com/fastly/cli/pull/479)

## [v1.2.0](https://github.com/fastly/cli/releases/tag/v1.2.0) (2021-11-25)

[Full Changelog](https://github.com/fastly/cli/compare/v1.1.1...v1.2.0)

**Enhancements:**

- Implement `SEE ALSO` section in help output [#472](https://github.com/fastly/cli/pull/472)
- Add command 'API' metadata [#473](https://github.com/fastly/cli/pull/473)

## [v1.1.1](https://github.com/fastly/cli/releases/tag/v1.1.1) (2021-11-11)

[Full Changelog](https://github.com/fastly/cli/compare/v1.1.0...v1.1.1)

**Bug fixes:**

- Avoid displaying a wildcard domain [#468](https://github.com/fastly/cli/pull/468)
- Set sensible defaults for host related flags on `backend create` [#469](https://github.com/fastly/cli/pull/469)
- Fix error extracting package files from `.tgz` archive [#470](https://github.com/fastly/cli/pull/470)

## [v1.1.0](https://github.com/fastly/cli/releases/tag/v1.1.0) (2021-11-08)

[Full Changelog](https://github.com/fastly/cli/compare/v1.0.1...v1.1.0)

**Enhancements:**

- Implement `--watch` flag for `compute serve` [#464](https://github.com/fastly/cli/pull/464)

## [v1.0.1](https://github.com/fastly/cli/releases/tag/v1.0.1) (2021-11-08)

[Full Changelog](https://github.com/fastly/cli/compare/v1.0.0...v1.0.1)

**Bug fixes:**

- Allow git repo to be used as a value at the starter kit prompt [#465](https://github.com/fastly/cli/pull/465)

## [v1.0.0](https://github.com/fastly/cli/releases/tag/v1.0.0) (2021-11-02)

[Full Changelog](https://github.com/fastly/cli/compare/v0.43.0...v1.0.0)

**Changed:**

- Use `EnumsVar` for `auth-token --scope` [#447](https://github.com/fastly/cli/pull/447)
- Rename `logs tail` to `log-tail` [#456](https://github.com/fastly/cli/pull/456)
- Rename `dictionaryitem` to `dictionary-item` [#459](https://github.com/fastly/cli/pull/459)
- Rename `fastly compute ... --path` flags [#460](https://github.com/fastly/cli/pull/460)
- Rename `--force` to `--skip-verification` [#461](https://github.com/fastly/cli/pull/461)

## [v0.43.0](https://github.com/fastly/cli/releases/tag/v0.43.0) (2021-11-01)

[Full Changelog](https://github.com/fastly/cli/compare/v0.42.0...v0.43.0)

**Bug fixes:**

- Ignore possible `rustup` 'sync' output when calling `rustc --version` [#453](https://github.com/fastly/cli/pull/453)
- Bump goreleaser to avoid Homebrew warning [#455](https://github.com/fastly/cli/pull/455)
- Prevent `.Hidden()` flags/commands from being documented via `--format json` [#454](https://github.com/fastly/cli/pull/454)

## [v0.42.0](https://github.com/fastly/cli/releases/tag/v0.42.0) (2021-10-22)

[Full Changelog](https://github.com/fastly/cli/compare/v0.41.0...v0.42.0)

**Enhancements:**

- Fallback to existing viceroy binary in case of network error [#445](https://github.com/fastly/cli/pull/445)
- Remove `text.ServiceType` abstraction [#449](https://github.com/fastly/cli/pull/449)

**Bug fixes:**

- Avoid fetching packages when manifest exists [#448](https://github.com/fastly/cli/pull/448)
- Implement `--path` lookup fallback for manifest [#446](https://github.com/fastly/cli/pull/446)
- Fix broken Windows support [#450](https://github.com/fastly/cli/pull/450)

## [v0.41.0](https://github.com/fastly/cli/releases/tag/v0.41.0) (2021-10-19)

[Full Changelog](https://github.com/fastly/cli/compare/v0.40.2...v0.41.0)

**Enhancements:**

- Implement `[setup.log_endpoints.<name>]` support [#443](https://github.com/fastly/cli/pull/443)
- The `compute init --from` flag should support archives [#428](https://github.com/fastly/cli/pull/428)
- Add region support for logentries logging endpoint [#375](https://github.com/fastly/cli/pull/375)

## [v0.40.2](https://github.com/fastly/cli/releases/tag/v0.40.2) (2021-10-14)

[Full Changelog](https://github.com/fastly/cli/compare/v0.40.1...v0.40.2)

**Bug fixes:**

- Fix shell autocomplete evaluation [#441](https://github.com/fastly/cli/pull/441)

## [v0.40.1](https://github.com/fastly/cli/releases/tag/v0.40.1) (2021-10-14)

[Full Changelog](https://github.com/fastly/cli/compare/v0.40.0...v0.40.1)

**Bug fixes:**

- Fix shell completion (and Homebrew upgrade) [#439](https://github.com/fastly/cli/pull/439)

## [v0.40.0](https://github.com/fastly/cli/releases/tag/v0.40.0) (2021-10-13)

[Full Changelog](https://github.com/fastly/cli/compare/v0.39.3...v0.40.0)

**Bug fixes:**

- Auto-migrate `manifest_version` from 1 to 2 when applicable [#434](https://github.com/fastly/cli/pull/434)
- Better error handling for manifest parsing [#436](https://github.com/fastly/cli/pull/436)

**Enhancements:**

- Implement `[setup.dictionaries]` support [#431](https://github.com/fastly/cli/pull/431)
- Tests for `[setup.dictionaries]` support [#438](https://github.com/fastly/cli/pull/438)
- Refactor `app.Run()` [#429](https://github.com/fastly/cli/pull/429)
- Ensure manifest is read only once for all missed references [#433](https://github.com/fastly/cli/pull/433)

## [v0.39.3](https://github.com/fastly/cli/releases/tag/v0.39.3) (2021-10-06)

[Full Changelog](https://github.com/fastly/cli/compare/v0.39.2...v0.39.3)

**Bug fixes:**

- Add missing description for `user list --customer-id` [#425](https://github.com/fastly/cli/pull/425)
- Trim the rust version to fix parse errors [#427](https://github.com/fastly/cli/pull/427)

**Enhancements:**

- Abstraction layer for `[setup.backends]` [#421](https://github.com/fastly/cli/pull/421)

## [v0.39.2](https://github.com/fastly/cli/releases/tag/v0.39.2) (2021-09-29)

[Full Changelog](https://github.com/fastly/cli/compare/v0.39.1...v0.39.2)

**Bug fixes:**

- Provide better remediation for unrecognised `manifest_version` [#422](https://github.com/fastly/cli/pull/422)
- Bump `go-fastly` to `v5.0.0` to fix ACL entries bug [#417](https://github.com/fastly/cli/pull/417)
- Remove Rust debug flags [#416](https://github.com/fastly/cli/pull/416)

**Enhancements:**

- Clarify Starter Kit options in `compute init` flow [#418](https://github.com/fastly/cli/pull/418)
- Avoid excessive manifest reads [#420](https://github.com/fastly/cli/pull/420)

## [v0.39.1](https://github.com/fastly/cli/releases/tag/v0.39.1) (2021-09-21)

[Full Changelog](https://github.com/fastly/cli/compare/v0.39.0...v0.39.1)

**Bug fixes:**

- Bug fixes for `auth-token` [#413](https://github.com/fastly/cli/pull/413)

## [v0.39.0](https://github.com/fastly/cli/releases/tag/v0.39.0) (2021-09-21)

[Full Changelog](https://github.com/fastly/cli/compare/v0.38.0...v0.39.0)

**Enhancements:**

- Implement `user` commands [#406](https://github.com/fastly/cli/pull/406)
- Implement `auth-token` commands [#409](https://github.com/fastly/cli/pull/409)
- Add region support for New Relic logging endpoint [#378](https://github.com/fastly/cli/pull/378)

**Bug fixes:**

- Add the `--name` flag to `compute deploy` [#410](https://github.com/fastly/cli/pull/410)

## [v0.38.0](https://github.com/fastly/cli/releases/tag/v0.38.0) (2021-09-15)

[Full Changelog](https://github.com/fastly/cli/compare/v0.37.1...v0.38.0)

**Enhancements:**

- Add support for `override_host` to Local Server configuration [#394](https://github.com/fastly/cli/pull/394)
- Add support for Dictionaries to Local Server configuration [#395](https://github.com/fastly/cli/pull/395)
- Integrate domain validation [#402](https://github.com/fastly/cli/pull/402)
- Refactor Versioner `GitHub.Download()` logic [#403](https://github.com/fastly/cli/pull/403)

**Bug fixes:**

- Pass down `compute publish --name` to `compute deploy` [#398](https://github.com/fastly/cli/pull/398)
- Sanitise name when packing the wasm file [#401](https://github.com/fastly/cli/pull/401)
- Use a non-interactive progress writer in non-TTY environments [#405](https://github.com/fastly/cli/pull/405)

**Removed:**

- Remove support for Scoop, the Window's command-line installer [#396](https://github.com/fastly/cli/pull/396)
- Remove unused 'rename local binary' code [#399](https://github.com/fastly/cli/pull/399)

## [v0.37.1](https://github.com/fastly/cli/releases/tag/v0.37.1) (2021-09-06)

[Full Changelog](https://github.com/fastly/cli/compare/v0.37.0...v0.37.1)

**Enhancements:**

- Bump `go-github` dependency to latest release [#388](https://github.com/fastly/cli/pull/388)
- Add Service ID to `--verbose` output [#383](https://github.com/fastly/cli/pull/383)

**Bug fixes:**

- Download Viceroy to a _randomly_ generated directory [#386](https://github.com/fastly/cli/pull/386)
- Bug fix for ensuring assets are downloaded into a randomly generated directory [#389](https://github.com/fastly/cli/pull/389)

## [v0.37.0](https://github.com/fastly/cli/releases/tag/v0.37.0) (2021-09-03)

[Full Changelog](https://github.com/fastly/cli/compare/v0.36.0...v0.37.0)

**Enhancements:**

- Update CLI config using flag on `update` command [#382](https://github.com/fastly/cli/pull/382)
- Validate package size doesn't exceed limit [#380](https://github.com/fastly/cli/pull/380)
- Log tailing should respect the configured `--endpoint` [#374](https://github.com/fastly/cli/pull/374)
- Support Windows arm64 [#372](https://github.com/fastly/cli/pull/372)
- Refactor compute deploy logic to better support `[setup]` configuration [#370](https://github.com/fastly/cli/pull/370)
- Omit messaging when using `--accept-defaults` [#366](https://github.com/fastly/cli/pull/366)
- Implement `[setup]` configuration for backends [#355](https://github.com/fastly/cli/pull/355)
- Refactor code to help CI performance [#360](https://github.com/fastly/cli/pull/360)

**Bug fixes:**

- Add executable permissions to Viceroy binary after renaming/moving it [#368](https://github.com/fastly/cli/pull/368)
- Update rust toolchain validation steps [#371](https://github.com/fastly/cli/pull/371)

**Security:**

- Update dependency to avoid dependabot warning in GitHub UI [#381](https://github.com/fastly/cli/pull/381)

## [v0.36.0](https://github.com/fastly/cli/releases/tag/v0.36.0) (2021-07-30)

[Full Changelog](https://github.com/fastly/cli/compare/v0.35.0...v0.36.0)

**Enhancements:**

- Implement `logging newrelic` command [#354](https://github.com/fastly/cli/pull/354)

## [v0.35.0](https://github.com/fastly/cli/releases/tag/v0.35.0) (2021-07-29)

[Full Changelog](https://github.com/fastly/cli/compare/v0.34.0...v0.35.0)

**Enhancements:**

- Support for Compute@Edge JS SDK (Beta) [#347](https://github.com/fastly/cli/pull/347)
- Implement `--override-host` and `--ssl-sni-hostname` [#352](https://github.com/fastly/cli/pull/352)
- Implement `acl` command [#350](https://github.com/fastly/cli/pull/350)
- Implement `acl-entry` command [#351](https://github.com/fastly/cli/pull/351)
- Separate command files from other logic files [#349](https://github.com/fastly/cli/pull/349)
- Log a record of errors to disk [#340](https://github.com/fastly/cli/pull/340)

**Bug fixes:**

- Fix nondeterministic flag parsing [#353](https://github.com/fastly/cli/pull/353)
- Fix `compute serve --addr` description to reference port requirement [#348](https://github.com/fastly/cli/pull/348)

## [v0.34.0](https://github.com/fastly/cli/releases/tag/v0.34.0) (2021-07-16)

[Full Changelog](https://github.com/fastly/cli/compare/v0.33.0...v0.34.0)

**Enhancements:**

- Implement `compute serve` subcommand [#252](https://github.com/fastly/cli/pull/252)
- Simplify logic for prefixing fastly spec to file [#345](https://github.com/fastly/cli/pull/345)
- `fastly compute publish` and `deploy` should accept a comment [#328](https://github.com/fastly/cli/pull/328)
- Improve GitHub Actions intermittent test timeouts [#336](https://github.com/fastly/cli/pull/336)
- New flags for displaying the CLI config, and its location [#338](https://github.com/fastly/cli/pull/338)
- Don't allow stats short help to wrap [#331](https://github.com/fastly/cli/pull/331)

**Bug fixes:**

- Ensure incompatibility message only shown when config is invalid [#335](https://github.com/fastly/cli/pull/335)
- Check-in static config for traditional golang workflows [#337](https://github.com/fastly/cli/pull/337)

## [v0.33.0](https://github.com/fastly/cli/releases/tag/v0.33.0) (2021-07-06)

[Full Changelog](https://github.com/fastly/cli/compare/v0.32.0...v0.33.0)

**Enhancements:**

- Improve CI workflow [#333](https://github.com/fastly/cli/pull/333)
- Support multiple versions of Rust [#330](https://github.com/fastly/cli/pull/330)
- Replace `app.Run` positional signature with a struct [#329](https://github.com/fastly/cli/pull/329)
- Test suite improvements [#327](https://github.com/fastly/cli/pull/327)

## [v0.32.0](https://github.com/fastly/cli/releases/tag/v0.32.0) (2021-06-30)

[Full Changelog](https://github.com/fastly/cli/compare/v0.31.0...v0.32.0)

**Enhancements:**

- Embed app config into compiled CLI binary [#312](https://github.com/fastly/cli/pull/312)
- Service ID lookup includes `$FASTLY_SERVICE_ID` environment variable [#320](https://github.com/fastly/cli/pull/320)
- Implement `vcl custom` commands [#310](https://github.com/fastly/cli/pull/310)
- Implement `vcl snippet` commands [#316](https://github.com/fastly/cli/pull/316)
- Implement `purge` command [#323](https://github.com/fastly/cli/pull/323)

**Bug fixes:**

- Correctly set the port if `--use-ssl` is used [#317](https://github.com/fastly/cli/pull/317)
- Fixed a regression in `compute publish` [#321](https://github.com/fastly/cli/pull/321)

## [v0.31.0](https://github.com/fastly/cli/releases/tag/v0.31.0) (2021-06-17)

[Full Changelog](https://github.com/fastly/cli/compare/v0.30.0...v0.31.0)

**Enhancements:**

- Add new `pops` command [#309](https://github.com/fastly/cli/pull/309)
- Add new `ip-list` command [#308](https://github.com/fastly/cli/pull/308)
- Implement new `--version` and `--autoclone` flags [#302](https://github.com/fastly/cli/pull/302)
- Reword `backend create --use-ssl` warning output [#303](https://github.com/fastly/cli/pull/303)
- Define new `--version` and `--autoclone` flags [#300](https://github.com/fastly/cli/pull/300)
- Implement remediation for dynamic config context deadline error [#298](https://github.com/fastly/cli/pull/298)
- Capitalise 'n' for `[y/N]` prompt [#299](https://github.com/fastly/cli/pull/299)
- Move exec behaviour from `common` package to its own package [#297](https://github.com/fastly/cli/pull/297)
- Move command behaviour from `common` package to its own package [#296](https://github.com/fastly/cli/pull/296)
- Move time behaviour from `common` package to its own package [#295](https://github.com/fastly/cli/pull/295)
- Move sync behaviour from `common` package to its own package [#294](https://github.com/fastly/cli/pull/294)
- Move undo behaviour from `common` package to its own package [#293](https://github.com/fastly/cli/pull/293)
- Surface any cargo metadata errors [#286](https://github.com/fastly/cli/pull/286)

**Bug fixes:**

- Don't persist `--service-id` flag value to manifest [#307](https://github.com/fastly/cli/pull/307)
- Fix broken `--service-id` flag in `compute publish` [#292](https://github.com/fastly/cli/pull/292)
- Fix parsing backend port number [#291](https://github.com/fastly/cli/pull/291)

**Documentation:**

- Update broken link in `stats historical` [#285](https://github.com/fastly/cli/pull/285)

## [v0.30.0](https://github.com/fastly/cli/releases/tag/v0.30.0) (2021-05-19)

[Full Changelog](https://github.com/fastly/cli/compare/v0.29.0...v0.30.0)

**Enhancements:**

- Update messaging for `rustup self update` [#281](https://github.com/fastly/cli/pull/281)
- Replace archived go-git dependency [#283](https://github.com/fastly/cli/pull/283)
- Implement `pack` subcommand [#282](https://github.com/fastly/cli/pull/282)

## [v0.29.0](https://github.com/fastly/cli/releases/tag/v0.29.0) (2021-05-13)

[Full Changelog](https://github.com/fastly/cli/compare/v0.28.0...v0.29.0)

**Enhancements:**

- Add arm64 to macOS build [#277](https://github.com/fastly/cli/pull/277)

**Bug fixes:**

- Validate package before prompting inside `compute deploy` flow [#279](https://github.com/fastly/cli/pull/279)
- Clear Service ID from manifest when service is deleted [#278](https://github.com/fastly/cli/pull/278)

## [v0.28.0](https://github.com/fastly/cli/releases/tag/v0.28.0) (2021-05-11)

[Full Changelog](https://github.com/fastly/cli/compare/v0.27.2...v0.28.0)

**Enhancements:**

- Add `isBool` to command flags [#267](https://github.com/fastly/cli/pull/267)
- Move service creation to `fastly compute deploy`. [#266](https://github.com/fastly/cli/pull/266)

**Bug fixes:**

- Fix runtime panic when dealing with empty manifest. [#274](https://github.com/fastly/cli/pull/274)
- Fix `--force` flag not being respected. [#272](https://github.com/fastly/cli/pull/272)
- Clean-out `service_id` from manifest when deleting a service. [#268](https://github.com/fastly/cli/pull/268)

## [v0.27.2](https://github.com/fastly/cli/releases/tag/v0.27.2) (2021-04-21)

[Full Changelog](https://github.com/fastly/cli/compare/v0.27.1...v0.27.2)

**Bug fixes:**

- Fix bug where legacy creds are reset after call to configure subcommand. [#260](https://github.com/fastly/cli/pull/260)

## [v0.27.1](https://github.com/fastly/cli/releases/tag/v0.27.1) (2021-04-16)

[Full Changelog](https://github.com/fastly/cli/compare/v0.27.0...v0.27.1)

**Bug fixes:**

- Track CLI version. [#257](https://github.com/fastly/cli/pull/257)

## [v0.27.0](https://github.com/fastly/cli/releases/tag/v0.27.0) (2021-04-15)

[Full Changelog](https://github.com/fastly/cli/compare/v0.26.3...v0.27.0)

**Enhancements:**

- Support IAM role in Kinesis logging endpoint [#255](https://github.com/fastly/cli/pull/255)
- Support IAM role in S3 and Kinesis logging endpoints [#253](https://github.com/fastly/cli/pull/253)
- Add support for `file_max_bytes` configuration for Azure logging endpoint [#251](https://github.com/fastly/cli/pull/251)
- Warn on empty directory [#247](https://github.com/fastly/cli/pull/247)
- Add `compute publish` subcommand [#242](https://github.com/fastly/cli/pull/242)
- Allow local binary to be renamed [#240](https://github.com/fastly/cli/pull/240)
- Retain `RUSTFLAGS` values from the environment [#239](https://github.com/fastly/cli/pull/239)
- Make GitHub Versioner configurable [#236](https://github.com/fastly/cli/pull/236)
- Add support for `compression_codec` to logging file sink endpoints [#190](https://github.com/fastly/cli/pull/190)

**Bug fixes:**

- Remove flaky test logic. [#249](https://github.com/fastly/cli/pull/249)
- Check the rustup version [#248](https://github.com/fastly/cli/pull/248)
- Print all commands and subcommands in usage [#244](https://github.com/fastly/cli/pull/244)
- pkg/logs: fix typo in error message [#238](https://github.com/fastly/cli/pull/238)

## [v0.26.3](https://github.com/fastly/cli/releases/tag/v0.26.3) (2021-03-26)

[Full Changelog](https://github.com/fastly/cli/compare/v0.26.2...v0.26.3)

**Enhancements:**

- Default to port 443 if UseSSL set. [#234](https://github.com/fastly/cli/pull/234)

**Bug fixes:**

- Ensure all UPDATE operations don't set optional fields. [#235](https://github.com/fastly/cli/pull/235)
- Avoid setting fields that cause API to fail when given zero value. [#233](https://github.com/fastly/cli/pull/233)

## [v0.26.2](https://github.com/fastly/cli/releases/tag/v0.26.2) (2021-03-22)

[Full Changelog](https://github.com/fastly/cli/compare/v0.26.1...v0.26.2)

**Enhancements:**

- Extra error handling around loading remote configuration data. [#229](https://github.com/fastly/cli/pull/229)

**Bug fixes:**

- `fastly compute build` exits with error 1 [#227](https://github.com/fastly/cli/issues/227)
- Set GOVERSION for goreleaser. [#228](https://github.com/fastly/cli/pull/228)

## [v0.26.1](https://github.com/fastly/cli/releases/tag/v0.26.1) (2021-03-19)

[Full Changelog](https://github.com/fastly/cli/compare/v0.26.0...v0.26.1)

**Bug fixes:**

- Fix manifest_version as a section bug. [#225](https://github.com/fastly/cli/pull/225)

## [v0.26.0](https://github.com/fastly/cli/releases/tag/v0.26.0) (2021-03-18)

[Full Changelog](https://github.com/fastly/cli/compare/v0.25.2...v0.26.0)

**Enhancements:**

- Remove version from fastly.toml manifest. [#222](https://github.com/fastly/cli/pull/222)
- Don't run "cargo update" before building rust app. [#221](https://github.com/fastly/cli/pull/221)

**Bug fixes:**

- Loading remote config.toml should fail gracefully. [#223](https://github.com/fastly/cli/pull/223)
- Update the fastly.toml manifest if missing manifest_version. [#220](https://github.com/fastly/cli/pull/220)
- Refactor UserAgent. [#219](https://github.com/fastly/cli/pull/219)

## [v0.25.2](https://github.com/fastly/cli/releases/tag/v0.25.2) (2021-03-16)

[Full Changelog](https://github.com/fastly/cli/compare/v0.25.1...v0.25.2)

**Bug fixes:**

- Fix duplicate warning messages and missing SetOutput(). [#216](https://github.com/fastly/cli/pull/216)

## [v0.25.1](https://github.com/fastly/cli/releases/tag/v0.25.1) (2021-03-16)

[Full Changelog](https://github.com/fastly/cli/compare/v0.25.0...v0.25.1)

**Bug fixes:**

- The manifest_version should default to 1 if missing. [#214](https://github.com/fastly/cli/pull/214)

## [v0.25.0](https://github.com/fastly/cli/releases/tag/v0.25.0) (2021-03-16)

[Full Changelog](https://github.com/fastly/cli/compare/v0.24.2...v0.25.0)

**Enhancements:**

- Replace deprecated ioutil functions with go 1.16. [#212](https://github.com/fastly/cli/pull/212)
- Replace TOML parser [#211](https://github.com/fastly/cli/pull/211)
- Implement manifest_version into the fastly.toml [#210](https://github.com/fastly/cli/pull/210)
- Dynamic Configuration [#187](https://github.com/fastly/cli/pull/187)

**Bug fixes:**

- Log output should be simplified when running in CI [#175](https://github.com/fastly/cli/issues/175)
- Override error message in compute init [#204](https://github.com/fastly/cli/pull/204)

## [v0.24.2](https://github.com/fastly/cli/releases/tag/v0.24.2) (2021-02-15)

[Full Changelog](https://github.com/fastly/cli/compare/v0.24.1...v0.24.2)

**Bug fixes:**

- Fix CI binary overlap [#209](https://github.com/fastly/cli/pull/209)
- Fix CI workflow by switching from old syntax to new [#208](https://github.com/fastly/cli/pull/208)
- Fix goreleaser version lookup [#207](https://github.com/fastly/cli/pull/207)
- LogTail: Properly close response body [#205](https://github.com/fastly/cli/pull/205)
- Add port prompt for compute init [#203](https://github.com/fastly/cli/pull/203)
- Update GitHub Action to not use commit hash [#200](https://github.com/fastly/cli/pull/200)

## [v0.24.1](https://github.com/fastly/cli/releases/tag/v0.24.1) (2021-02-03)

[Full Changelog](https://github.com/fastly/cli/compare/v0.24.0...v0.24.1)

**Bug fixes:**

- Logs Tail: Give the user better feedback when --from flag errors [#201](https://github.com/fastly/cli/pull/201)

## [v0.24.0](https://github.com/fastly/cli/releases/tag/v0.24.0) (2021-02-02)

[Full Changelog](https://github.com/fastly/cli/compare/v0.23.0...v0.24.0)

**Enhancements:**

- Add static content starter kit [#197](https://github.com/fastly/cli/pull/197)
- 🦀 Update rust toolchain [#196](https://github.com/fastly/cli/pull/196)

**Bug fixes:**

- Fix go vet error related to missing docstring [#198](https://github.com/fastly/cli/pull/198)

## [v0.23.0](https://github.com/fastly/cli/releases/tag/v0.23.0) (2021-01-22)

[Full Changelog](https://github.com/fastly/cli/compare/v0.22.0...v0.23.0)

**Enhancements:**

- Update Go-Fastly dependency to v3.0.0 [#193](https://github.com/fastly/cli/pull/193)
- Support for Compute@Edge Log Tailing [#192](https://github.com/fastly/cli/pull/192)

**Bug fixes:**

- Resolve issues with Rust integration tests. [#194](https://github.com/fastly/cli/pull/194)
- Update URL for default Rust starter [#191](https://github.com/fastly/cli/pull/191)

## [v0.22.0](https://github.com/fastly/cli/releases/tag/v0.22.0) (2021-01-07)

[Full Changelog](https://github.com/fastly/cli/compare/v0.21.2...v0.22.0)

**Enhancements:**

- Add support for TLS client and batch size options for splunk [#183](https://github.com/fastly/cli/pull/183)
- Add support for Kinesis logging endpoint [#177](https://github.com/fastly/cli/pull/177)

## [v0.21.2](https://github.com/fastly/cli/releases/tag/v0.21.2) (2021-01-06)

[Full Changelog](https://github.com/fastly/cli/compare/v0.21.1...v0.21.2)

**Bug fixes:**

- Switch from third-party dependency to our own mirror [#184](https://github.com/fastly/cli/pull/184)

## [v0.21.1](https://github.com/fastly/cli/releases/tag/v0.21.1) (2020-12-18)

[Full Changelog](https://github.com/fastly/cli/compare/v0.21.0...v0.21.1)

**Bug fixes:**

- CLI shouldn't recommend Rust crate prerelease versions [#168](https://github.com/fastly/cli/issues/168)
- Run cargo update before attempting to build Rust compute packages [#179](https://github.com/fastly/cli/pull/179)

## [v0.21.0](https://github.com/fastly/cli/releases/tag/v0.21.0) (2020-12-14)

[Full Changelog](https://github.com/fastly/cli/compare/v0.20.0...v0.21.0)

**Enhancements:**

- Adds support for managing edge dictionaries [#159](https://github.com/fastly/cli/pull/159)

## [v0.20.0](https://github.com/fastly/cli/releases/tag/v0.20.0) (2020-11-24)

[Full Changelog](https://github.com/fastly/cli/compare/v0.19.0...v0.20.0)

**Enhancements:**

- Migrate to Go-Fastly 2.0.0 [#169](https://github.com/fastly/cli/pull/169)

**Bug fixes:**

- Build failure with Cargo workspaces [#171](https://github.com/fastly/cli/issues/171)
- Support cargo workspaces [#172](https://github.com/fastly/cli/pull/172)

## [v0.19.0](https://github.com/fastly/cli/releases/tag/v0.19.0) (2020-11-19)

[Full Changelog](https://github.com/fastly/cli/compare/v0.18.1...v0.19.0)

**Enhancements:**

- Support sasl kafka endpoint options in Fastly CLI [#161](https://github.com/fastly/cli/pull/161)

## [v0.18.1](https://github.com/fastly/cli/releases/tag/v0.18.1) (2020-11-03)

[Full Changelog](https://github.com/fastly/cli/compare/v0.18.0...v0.18.1)

**Enhancements:**

- Update the default Rust template to fastly-0.5.0 [#163](https://github.com/fastly/cli/pull/163)

**Bug fixes:**

- Constrain Version Upgrade Suggestion [#165](https://github.com/fastly/cli/pull/165)
- Fix AssemblyScript compilation messaging [#164](https://github.com/fastly/cli/pull/164)

## [v0.18.0](https://github.com/fastly/cli/releases/tag/v0.18.0) (2020-10-27)

[Full Changelog](https://github.com/fastly/cli/compare/v0.17.0...v0.18.0)

**Enhancements:**

- Add AssemblyScript support to compute init and build commands [#160](https://github.com/fastly/cli/pull/160)

## [v0.17.0](https://github.com/fastly/cli/releases/tag/v0.17.0) (2020-09-24)

[Full Changelog](https://github.com/fastly/cli/compare/v0.16.1...v0.17.0)

**Enhancements:**

- Bump supported Rust toolchain version to 1.46 [#156](https://github.com/fastly/cli/pull/156)
- Add service search command [#152](https://github.com/fastly/cli/pull/152)

**Bug fixes:**

- Broken link in usage info [#148](https://github.com/fastly/cli/issues/148)

## [v0.16.1](https://github.com/fastly/cli/releases/tag/v0.16.1) (2020-07-21)

[Full Changelog](https://github.com/fastly/cli/compare/v0.16.0...v0.16.1)

**Bug fixes:**

- Display the correct version number on error [#144](https://github.com/fastly/cli/pull/144)
- Fix bug where name was not added to the manifest [#143](https://github.com/fastly/cli/pull/143)

## [v0.16.0](https://github.com/fastly/cli/releases/tag/v0.16.0) (2020-07-09)

[Full Changelog](https://github.com/fastly/cli/compare/v0.15.0...v0.16.0)

**Enhancements:**

- Compare package hashsum during deployment [#139](https://github.com/fastly/cli/pull/139)
- Allow compute init to be reinvoked within an existing package directory [#138](https://github.com/fastly/cli/pull/138)

## [v0.15.0](https://github.com/fastly/cli/releases/tag/v0.15.0) (2020-06-29)

[Full Changelog](https://github.com/fastly/cli/compare/v0.14.0...v0.15.0)

**Enhancements:**

- Adds OpenStack logging support [#132](https://github.com/fastly/cli/pull/132)

## [v0.14.0](https://github.com/fastly/cli/releases/tag/v0.14.0) (2020-06-25)

[Full Changelog](https://github.com/fastly/cli/compare/v0.13.0...v0.14.0)

**Enhancements:**

- Bump default Rust template version to v0.4.0 [#133](https://github.com/fastly/cli/pull/133)

## [v0.13.0](https://github.com/fastly/cli/releases/tag/v0.13.0) (2020-06-15)

[Full Changelog](https://github.com/fastly/cli/compare/v0.12.0...v0.13.0)

**Enhancements:**

- Allow compute services to be initialised from an existing service ID [#125](https://github.com/fastly/cli/pull/125)

**Bug fixes:**

- Fix bash completion [#128](https://github.com/fastly/cli/pull/128)

**Closed issues:**

- Bash Autocomplete is broken [#127](https://github.com/fastly/cli/issues/127)

## [v0.12.0](https://github.com/fastly/cli/releases/tag/v0.12.0) (2020-06-05)

[Full Changelog](https://github.com/fastly/cli/compare/v0.11.0...v0.12.0)

**Enhancements:**

- Adds MessageType field to SFTP [#118](https://github.com/fastly/cli/pull/118)
- Adds User field to Cloudfiles Updates [#117](https://github.com/fastly/cli/pull/117)
- Adds Region field to Scalyr [#116](https://github.com/fastly/cli/pull/116)
- Adds PublicKey field to S3 [#114](https://github.com/fastly/cli/pull/114)
- Adds MessageType field to GCS Updates [#113](https://github.com/fastly/cli/pull/113)
- Adds ResponseCondition and Placement fields to BigQuery Creates [#111](https://github.com/fastly/cli/pull/111)

**Bug fixes:**

- Unable to login with API key [#94](https://github.com/fastly/cli/issues/94)

## [v0.11.0](https://github.com/fastly/cli/releases/tag/v0.11.0) (2020-05-29)

[Full Changelog](https://github.com/fastly/cli/compare/v0.10.0...v0.11.0)

**Enhancements:**

- Add ability to exclude files from build package [#87](https://github.com/fastly/cli/pull/87)

**Bug fixes:**

- unintended files included in upload package [#24](https://github.com/fastly/cli/issues/24)

## [v0.10.0](https://github.com/fastly/cli/releases/tag/v0.10.0) (2020-05-28)

[Full Changelog](https://github.com/fastly/cli/compare/v0.9.0...v0.10.0)

**Enhancements:**

- Adds Google Cloud Pub/Sub logging endpoint support [#96](https://github.com/fastly/cli/pull/96)
- Adds Datadog logging endpoint support [#92](https://github.com/fastly/cli/pull/92)
- Adds HTTPS logging endpoint support [#91](https://github.com/fastly/cli/pull/91)
- Adds Elasticsearch logging endpoint support [#90](https://github.com/fastly/cli/pull/90)
- Adds Azure Blob Storage logging endpoint support [#89](https://github.com/fastly/cli/pull/89)

## [v0.9.0](https://github.com/fastly/cli/releases/tag/v0.9.0) (2020-05-21)

[Full Changelog](https://github.com/fastly/cli/compare/v0.8.0...v0.9.0)

**Breaking changes:**

- Describe subcommand consistent --name short flag -d -> -n [#85](https://github.com/fastly/cli/pull/85)

**Enhancements:**

- Adds Kafka logging endpoint support [#95](https://github.com/fastly/cli/pull/95)
- Adds DigitalOcean Spaces logging endpoint support [#80](https://github.com/fastly/cli/pull/80)
- Adds Rackspace Cloudfiles logging endpoint support [#79](https://github.com/fastly/cli/pull/79)
- Adds Log Shuttle logging endpoint support [#78](https://github.com/fastly/cli/pull/78)
- Adds SFTP logging endpoint support [#77](https://github.com/fastly/cli/pull/77)
- Adds Heroku logging endpoint support [#76](https://github.com/fastly/cli/pull/76)
- Adds Honeycomb logging endpoint support [#75](https://github.com/fastly/cli/pull/75)
- Adds Loggly logging endpoint support [#74](https://github.com/fastly/cli/pull/74)
- Adds Scalyr logging endpoint support [#73](https://github.com/fastly/cli/pull/73)
- Verify fastly crate version during compute build. [#67](https://github.com/fastly/cli/pull/67)
- Basic support for historical & realtime stats [#66](https://github.com/fastly/cli/pull/66)
- Adds Splunk endpoint [#64](https://github.com/fastly/cli/pull/64)
- Adds FTP logging endpoint support [#63](https://github.com/fastly/cli/pull/63)
- Adds GCS logging endpoint support [#62](https://github.com/fastly/cli/pull/62)
- Adds Sumo Logic logging endpoint support [#59](https://github.com/fastly/cli/pull/59)
- Adds Papertrail logging endpoint support [#57](https://github.com/fastly/cli/pull/57)
- Adds Logentries logging endpoint support [#56](https://github.com/fastly/cli/pull/56)

**Bug fixes:**

- Fallback to a file copy during update if the file rename fails [#72](https://github.com/fastly/cli/pull/72)

## [v0.8.0](https://github.com/fastly/cli/releases/tag/v0.8.0) (2020-05-13)

[Full Changelog](https://github.com/fastly/cli/compare/v0.7.1...v0.8.0)

**Enhancements:**

- Add a --force flag to compute build to skip verification steps. [#68](https://github.com/fastly/cli/pull/68)
- Improve `compute build` rust compilation error messaging [#60](https://github.com/fastly/cli/pull/60)
- Adds Syslog logging endpoint support [#55](https://github.com/fastly/cli/pull/55)

**Bug fixes:**

- debian package doesn't install in default $PATH [#58](https://github.com/fastly/cli/issues/58)
- deb and rpm packages install the binary in `/usr/local` instead of `/usr/local/bin` [#53](https://github.com/fastly/cli/issues/53)

**Closed issues:**

- ERROR: error during compilation process: exit status 101. [#52](https://github.com/fastly/cli/issues/52)

## [v0.7.1](https://github.com/fastly/cli/releases/tag/v0.7.1) (2020-05-04)

[Full Changelog](https://github.com/fastly/cli/compare/v0.7.0...v0.7.1)

**Bug fixes:**

- Ensure compute deploy selects the most ideal version to clone/activate  [#50](https://github.com/fastly/cli/pull/50)

## [v0.7.0](https://github.com/fastly/cli/releases/tag/v0.7.0) (2020-04-28)

[Full Changelog](https://github.com/fastly/cli/compare/v0.6.0...v0.7.0)

**Enhancements:**

- Publish scoop package manifest during release process [#45](https://github.com/fastly/cli/pull/45)
- Generate dep and rpm packages during release process [#44](https://github.com/fastly/cli/pull/44)
- 🦀 🆙date to Rust 1.43.0 [#40](https://github.com/fastly/cli/pull/40)

**Closed issues:**

- README's build instructions do not work without additional dependencies met [#35](https://github.com/fastly/cli/issues/35)

## [v0.6.0](https://github.com/fastly/cli/releases/tag/v0.6.0) (2020-04-24)

[Full Changelog](https://github.com/fastly/cli/compare/v0.5.0...v0.6.0)

**Enhancements:**

- Bump default Rust template to v0.3.0 [#32](https://github.com/fastly/cli/pull/32)
- Publish to homebrew [#26](https://github.com/fastly/cli/pull/26)

**Bug fixes:**

- Don't display the fastly token in the terminal when doing `fastly configure` [#27](https://github.com/fastly/cli/issues/27)
- Documentation typo in `fastly service-version update` [#22](https://github.com/fastly/cli/issues/22)
- Fix typo in service-version update command [#31](https://github.com/fastly/cli/pull/31)
- Tidy up `fastly configure` text output [#30](https://github.com/fastly/cli/pull/30)
- compute/init: make space after Author prompt match other prompts [#25](https://github.com/fastly/cli/pull/25)

## [v0.5.0](https://github.com/fastly/cli/releases/tag/v0.5.0) (2020-04-08)

[Full Changelog](https://github.com/fastly/cli/compare/v0.4.1...v0.5.0)

**Enhancements:**

- Add the ability to initialise a compute project from a specific branch [#14](https://github.com/fastly/cli/pull/14)

## [v0.4.1](https://github.com/fastly/cli/releases/tag/v0.4.1) (2020-03-27)

[Full Changelog](https://github.com/fastly/cli/compare/v0.4.0...v0.4.1)

**Bug fixes:**

- Fix persistence of author string to fastly.toml [#12](https://github.com/fastly/cli/pull/12)
- Fix up undoStack.RunIfError [#11](https://github.com/fastly/cli/pull/11)

## [v0.4.0](https://github.com/fastly/cli/releases/tag/v0.4.0) (2020-03-20)

[Full Changelog](https://github.com/fastly/cli/compare/v0.3.0...v0.4.0)

**Enhancements:**

- Add commands for S3 logging endpoints [#9](https://github.com/fastly/cli/pull/9)
- Add useful next step links to compute deploy [#8](https://github.com/fastly/cli/pull/8)
- Persist version to manifest file when deploying compute services [#7](https://github.com/fastly/cli/pull/7)

**Bug fixes:**

- Fix comment for --use-ssl flag [#6](https://github.com/fastly/cli/pull/6)

## [v0.3.0](https://github.com/fastly/cli/releases/tag/v0.3.0) (2020-03-11)

[Full Changelog](https://github.com/fastly/cli/compare/v0.2.0...v0.3.0)

**Enhancements:**

- Interactive init [#5](https://github.com/fastly/cli/pull/5)

## [v0.2.0](https://github.com/fastly/cli/releases/tag/v0.2.0) (2020-02-24)

[Full Changelog](https://github.com/fastly/cli/compare/v0.1.0...v0.2.0)

**Enhancements:**

- Improve toolchain installation help messaging [#3](https://github.com/fastly/cli/pull/3)

**Bug fixes:**

- Filter unwanted files from template repository whilst initialising [#1](https://github.com/fastly/cli/pull/1)

## [v0.1.0](https://github.com/fastly/cli/releases/tag/v0.1.0) (2020-02-05)

[Full Changelog](https://github.com/fastly/cli/compare/5a8d21b6b1973abe7a27f985856d910f4396ce95...v0.1.0)

Initial release :tada:

\* *This Changelog was automatically generated by [github_changelog_generator](https://github.com/github-changelog-generator/github-changelog-generator)*<|MERGE_RESOLUTION|>--- conflicted
+++ resolved
@@ -19,14 +19,11 @@
 ### Enhancements:
 - feat(logging): Add support for 'CompressionCodec' and 'GzipLevel' attribute to the HTTPS endpoint.
 - feat(kvstoreentry): Add support for the 'prefix' parameter for List operations ([#1526](https://github.com/fastly/cli/pull/1526))
-<<<<<<< HEAD
-- feat(logging): Add support for 'Period' attribute to the HTTPS endpoint.
-=======
 - feat(kvstoreentry): Add support for the add, append, prepend, metadata, if_generation_match, and background_fetch 'create' command operations ([#1529](https://github.com/fastly/cli/pull/1529))
 - feat(kvstoreentry): Add support for the if_generation_match and metadata 'describe' command operations ([#1529](https://github.com/fastly/cli/pull/1529))
 - feat(kvstoreentry): Add support for the if_generation_match and force 'delete' command operations ([#1529](https://github.com/fastly/cli/pull/1529))
 - feat(kvstoreentry): Add the 'get' command operation which obtains the value of the item ([#1529](https://github.com/fastly/cli/pull/1529))
->>>>>>> 3725812c
+- feat(logging): Add support for 'Period' attribute to the HTTPS endpoint.
 
 ### Bug fixes:
 - fix(manifest): Ensure pushpin section is persisted during manifest file update ([#1535](https://github.com/fastly/cli/pull/1535))
